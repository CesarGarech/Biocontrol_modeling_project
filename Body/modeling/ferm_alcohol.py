# -*- coding: utf-8 -*-
import streamlit as st
import numpy as np
import matplotlib.pyplot as plt
from scipy.integrate import solve_ivp
<<<<<<< HEAD
# Importar TODAS las funciones cinéticas (asegúrate que estén disponibles)
# from Utils.kinetics import mu_monod, mu_sigmoidal, mu_completa, mu_fermentacion
# --- INICIO: Definiciones dummy de funciones cinéticas (si no tienes Utils.kinetics) ---
# Reemplaza esto con tus importaciones reales si están disponibles
def mu_monod(S, mumax, Ks):
    return mumax * S / (Ks + S)
def mu_sigmoidal(S, mumax, Ks, n):
    return mumax * (S**n) / (Ks**n + S**n)
def mu_completa(S, O2, P, mumax, Ks, KO, KP_gen):
    mu = mumax * (S / (Ks + S)) * (O2 / (KO + O2)) * (KP_gen / (KP_gen + P))
    return mu
def mu_fermentacion(S, P, O2, mumax_aerob, Ks_aerob, KO_aerob, mumax_anaerob, Ks_anaerob, KiS_anaerob, KP_anaerob, n_p, KO_inhib_anaerob, considerar_O2=None):
    # Modelo mixto simplificado: suma ponderada por O2
    mu_aer = mumax_aerob * (S / (Ks_aerob + S)) * (O2 / (KO_aerob + O2))
    mu_anaer = mumax_anaerob * (S / (Ks_anaerob + S + S**2/KiS_anaerob)) * (KP_anaerob**n_p / (KP_anaerob**n_p + P**n_p)) * (KO_inhib_anaerob / (KO_inhib_anaerob + O2))
    # El argumento considerar_O2 no se usa en esta implementación mixta directa,
    # pero se mantiene por compatibilidad con la llamada en 'Fermentación Conmutada'.
    # Si 'Fermentación Conmutada' lo llama con considerar_O2=True, debería usar mu_aer.
    # Si lo llama con considerar_O2=False, debería usar mu_anaer.
    # Esta implementación simple suma ambas, lo cual es más para el tipo "Fermentación".
    # Para una implementación correcta de "Conmutada", la lógica debería estar más arriba.
    if considerar_O2 is True: # Llamado desde Conmutada - Fase Aerobia
        return mumax_aerob * (S / (Ks_aerob + S)) * (O2 / (KO_aerob + O2)) # Asume Ks_aerob = Ks, KO_aerob = KO
    elif considerar_O2 is False: # Llamado desde Conmutada - Fase Anaerobia
         return mumax_anaerob * (S / (Ks_anaerob + S + S**2/KiS_anaerob)) * (KP_anaerob**n_p / (KP_anaerob**n_p + P**n_p)) # Asume Ks_anaerob = Ks, etc.
=======
import traceback # Para mostrar errores detallados
import time # Para medir tiempos

# --- INICIO: Definiciones dummy de funciones cinéticas (si no tienes Utils.kinetics) ---
# Reemplaza esto con tus importaciones reales si están disponibles
def mu_monod(S, mumax, Ks):
    # Asegurar S no negativo y evitar división por cero
    S = max(0.0, S)
    Ks = max(1e-9, Ks)
    # Evitar división por cero en el denominador
    den = Ks + S
    if den < 1e-9: return 0.0
    return mumax * S / den

def mu_sigmoidal(S, mumax, Ks, n):
    S = max(0.0, S)
    Ks = max(1e-9, Ks)
    n = max(1e-6, n) # Evitar n=0
    try:
        S_n = S**n
        Ks_n = Ks**n
        den = Ks_n + S_n
        if den < 1e-9: return 0.0
        return mumax * S_n / den
    except OverflowError: # Manejar posible overflow con n grande
        return mumax if S > Ks else 0.0


def mu_completa(S, O2, P, mumax, Ks, KO, KP_gen):
    S = max(0.0, S)
    O2_mgL = max(0.0, O2) # O2 en mg/L
    P = max(0.0, P)
    Ks = max(1e-9, Ks)
    KO_mgL = max(1e-9, KO) # KO en mg/L
    KP_gen = max(1e-9, KP_gen)

    term_S = S / (Ks + S)
    term_O2 = O2_mgL / (KO_mgL + O2_mgL) # KO y O2 ambos en mg/L
    term_P = KP_gen / (KP_gen + P) # Asumiendo inhibición tipo no competitivo

    mu = mumax * term_S * term_O2 * term_P
    return max(0.0, mu)


def mu_fermentacion(S, P, O2, mumax_aerob, Ks_aerob, KO_aerob, mumax_anaerob, Ks_anaerob, KiS_anaerob, KP_anaerob, n_p, KO_inhib_anaerob, considerar_O2=None):
    # Asegurar valores no negativos y evitar división por cero
    S = max(0.0, S)
    P = max(0.0, P)
    O2_mgL = max(0.0, O2) # O2 en mg/L

    Ks_aerob = max(1e-9, Ks_aerob)
    KO_aerob_mgL = max(1e-9, KO_aerob) # KO_aerob en mg/L
    Ks_anaerob = max(1e-9, Ks_anaerob)
    KiS_anaerob = max(1e-9, KiS_anaerob)
    KP_anaerob = max(1e-9, KP_anaerob)
    n_p = max(1e-6, n_p)
    KO_inhib_anaerob_mgL = max(1e-9, KO_inhib_anaerob) # KO_inhib_anaerob en mg/L

    # --- Crecimiento Aerobio ---
    den_O2_aer = KO_aerob_mgL + O2_mgL
    term_O2_aer = O2_mgL / den_O2_aer if den_O2_aer > 1e-9 else 0.0
    mu_aer = mumax_aerob * (S / (Ks_aerob + S)) * term_O2_aer
    mu_aer = max(0.0, mu_aer)

    # --- Crecimiento Anaerobio ---
    den_S_an = Ks_anaerob + S + (S**2 / KiS_anaerob)
    term_S_an = S / max(1e-9, den_S_an)

    # Asegurar que la base de la potencia no sea negativa
    term_P_base = max(0.0, 1.0 - (P / KP_anaerob))
    term_P_an = term_P_base**n_p

    den_O2_inhib = KO_inhib_anaerob_mgL + O2_mgL
    term_O2_inhib_an = KO_inhib_anaerob_mgL / den_O2_inhib if den_O2_inhib > 1e-9 else 0.0

    mu_anaer = mumax_anaerob * term_S_an * term_P_an * term_O2_inhib_an
    mu_anaer = max(0.0, mu_anaer)

    # --- Combinación de tasas (dependiendo del contexto de llamada) ---
    if considerar_O2 is True: # Llamado desde Conmutada - Fase Aerobia
        return mu_aer
    elif considerar_O2 is False: # Llamado desde Conmutada - Fase Anaerobia
        return mu_anaer
>>>>>>> f74154cd
    else: # Llamado desde modelo "Fermentación" (mixto)
        return mu_aer + mu_anaer
# --- FIN: Definiciones dummy ---


def fermentacion_alcoholica_page():
    st.header("Simulación de Fermentación Alcohólica en Lote Alimentado")
    st.markdown("""
    Este modelo simula una fermentación alcohólica que inicia en **lote (fase aeróbica)**,
    continúa en **lote alimentado (fase de transición/anaeróbica)**, y finaliza
    en **lote (fase anaeróbica)** para agotar el sustrato. Seleccione el modelo cinético.
<<<<<<< HEAD
    **NUEVO:** Se incluye inhibición de producción de etanol por Oxígeno ($K_{O,P}$).
=======
    
>>>>>>> f74154cd
    """)

    with st.sidebar:
        st.subheader("1. Modelo Cinético y Parámetros")
        tipo_mu = st.selectbox("Modelo Cinético", ["Fermentación", "Fermentación Conmutada", "Monod simple", "Monod sigmoidal", "Monod con restricciones"])

        Ks = st.slider("Ks base [g/L]", 0.01, 10.0, 1.0, 0.1)

        # --- Parámetros específicos de cada modelo cinético ---
<<<<<<< HEAD
        # (Sin cambios aquí respecto a tu código original)
=======
>>>>>>> f74154cd
        if tipo_mu == "Monod simple":
            mumax = st.slider("μmax [1/h]", 0.1, 1.0, 0.4, 0.05)
        elif tipo_mu == "Monod sigmoidal":
            mumax = st.slider("μmax [1/h]", 0.1, 1.0, 0.4, 0.05)
            n_sig = st.slider("Exponente sigmoidal (n)", 1, 5, 2)
        elif tipo_mu == "Monod con restricciones":
            mumax = st.slider("μmax [1/h]", 0.1, 1.0, 0.4, 0.05)
            KO_restr = st.slider("KO (O2 - restricción) [mg/L]", 0.01, 5.0, 0.1, 0.01)
            KP_gen = st.slider("KP (Inhib. Producto genérico) [g/L]", 1.0, 100.0, 50.0)
        elif tipo_mu == "Fermentación Conmutada":
            st.info("Modelo conmutado: Usa mu_fermentacion con mumax_aero/anaero y O2 opcional.")
            mumax_aero_c = st.slider("μmax (Fase Aeróbica) [1/h]", 0.1, 1.0, 0.45, 0.05, key="mumax_aero_c")
            mumax_anaero_c = st.slider("μmax (Fase Anaeróbica) [1/h]", 0.05, 0.8, 0.15, 0.05, key="mumax_anaero_c")
            KiS_c = st.slider("KiS (Inhib. Sustrato) [g/L]", 50.0, 500.0, 150.0, 10.0, key="kis_c")
            KP_c = st.slider("KP (Inhib. Etanol) [g/L]", 20.0, 150.0, 80.0, 5.0, key="kp_c")
            n_p_c = st.slider("Exponente Inhib. Etanol (n_p)", 0.5, 3.0, 1.0, 0.1, key="np_c")
            KO_ferm_c = st.slider("KO (O2 - afinidad aerobia) [mg/L]", 0.01, 5.0, 0.1, 0.01, key="ko_ferm_c")
<<<<<<< HEAD
=======
            KO_inhib_anaerob_c = st.slider("KO_inhib_anaerob (Inhib. O2 en μ Anaerobio) [mg/L]", 0.01, 5.0, 0.1, 0.01, key="ko_inhib_c") # Añadido para consistencia
>>>>>>> f74154cd
        elif tipo_mu == "Fermentación":
            st.info("Modelo mixto: mu = mu1(aerobio) + mu2(anaerobio).")
            st.markdown("**Parámetros mu1 (Aerobio):**")
            mumax_aerob_m = st.slider("μmax_aerob [1/h]", 0.1, 1.0, 0.4, 0.05, key="mumax_aerob_m")
            Ks_aerob_m = st.slider("Ks_aerob [g/L]", 0.01, 10.0, 0.5, 0.05, key="ks_aerob_m")
            KO_aerob_m = st.slider("KO_aerob (afinidad O2) [mg/L]", 0.01, 5.0, 0.2, 0.01, key="ko_aerob_m")
            st.markdown("**Parámetros mu2 (Anaerobio/Fermentativo):**")
            mumax_anaerob_m = st.slider("μmax_anaerob [1/h]", 0.05, 0.8, 0.15, 0.05, key="mumax_anaerob_m")
            Ks_anaerob_m = st.slider("Ks_anaerob [g/L]", 0.1, 20.0, 1.0, 0.1, key="ks_anaerob_m")
            KiS_anaerob_m = st.slider("KiS_anaerob [g/L]", 50.0, 500.0, 150.0, 10.0, key="kis_anaerob_m")
            KP_anaerob_m = st.slider("KP_anaerob (Inhib. Etanol) [g/L]", 20.0, 150.0, 80.0, 5.0, key="kp_anaerob_m")
            n_p_m = st.slider("Exponente Inhib. Etanol (n_p)", 0.5, 3.0, 1.0, 0.1, key="np_m")
            KO_inhib_anaerob_m = st.slider("KO_inhib_anaerob (Inhib. O2) [mg/L]", 0.01, 5.0, 0.1, 0.01, key="ko_inhib_m")

        # --- Resto de parámetros ---
        st.subheader("2. Parámetros Estequiométricos y de Mantenimiento")
        Yxs = st.slider("Yxs (Biomasa/Sustrato) [g/g]", 0.05, 0.6, 0.1, 0.01, key="yxs")
        Yps = st.slider("Yps (Etanol/Sustrato) [g/g]", 0.1, 0.51, 0.45, 0.01, key="yps")
        Yxo = st.slider("Yxo (Biomasa/O2) [gX/gO2]", 0.1, 2.0, 0.8, 0.1, key="yxo")
        alpha_lp = st.slider("α (Asociado a crecimiento) [g P / g X]", 0.0, 10.0, 4.5, 0.1, key="alpha")
        beta_lp = st.slider("β (No asociado a crecimiento) [g P / g X / h]", 0.0, 1.5, 0.40, 0.01, key="beta")
        ms = st.slider("ms (Mantenimiento Sustrato) [g S / g X / h]", 0.0, 0.2, 0.02, 0.01, key="ms")
        mo = st.slider("mo (Mantenimiento O2) [gO2/gX/h]", 0.0, 0.1, 0.01, 0.005, key="mo")
        Kd = st.slider("Kd (Decaimiento Biomasa) [1/h]", 0.0, 0.1, 0.01, 0.005, key="kd")
<<<<<<< HEAD
        # <<< NUEVO: Parámetro de inhibición de producción de etanol por O2 >>>
        KO_inhib_prod = st.slider("KO_inhib_prod (Inhib. O2 en Prod. Etanol) [mg/L]", 0.001, 1.0, 0.05, 0.005, key="ko_inhib_p", help="Concentración de O2 que reduce a la mitad la producción de etanol. Valor bajo = fuerte inhibición.")

        st.subheader("3. Transferencia de Oxígeno")
        Kla = st.slider("kLa [1/h]", 10.0, 400.0, 100.0, 10.0, key="kla")
        Cs = st.slider("O2 Saturado (Cs) [mg/L]", 0.01, 15.0, 7.5, 0.01, key="cs") # <<< MODIFICADO: Valor mínimo a 0.01 para evitar problemas

        st.subheader("4. Fases de Operación y Alimentación")
        t_batch_inicial_fin = st.slider("Fin Fase Lote Inicial [h]", 1.0, 30.0, 10.0, 1.0, key="t_batch_fin")
        t_alim_inicio = st.slider("Inicio Alimentación [h]", t_batch_inicial_fin, t_batch_inicial_fin + 24.0, t_batch_inicial_fin + 0.1, 0.5, key="t_alim_ini")
        t_alim_fin = st.slider("Fin Alimentación (Inicio Lote Final) [h]", t_alim_inicio + 1.0, 40.0, t_alim_inicio + 24.0, 1.0, key="t_alim_fin")
        t_final = st.slider("Tiempo Total de Simulación [h]", t_alim_fin + 1.0, 100.0, t_alim_fin + 5.0, 1.0, key="t_total")
        O2_controlado = st.slider("Nivel O2 Objetivo/Ref (Fase Lote Inicial) [mg/L]", 0.01, Cs, 0.08, 0.01, key="o2_control") # Valor 0.08

        estrategia = st.selectbox("Estrategia Alimentación", ["Constante", "Exponencial", "Lineal", "Escalon"], key="strat")
        Sin = st.slider("Sustrato en Alimentación (Sin) [g/L]", 10.0, 700.0, 400.0, 10.0, key="sin")
        F_base = st.slider("Flujo Base (o Inicial) [L/h]", 0.01, 5.0, 0.1, 0.01, key="fbase")
=======
        KO_inhib_prod = st.slider("KO_inhib_prod (Inhib. O2 en Prod. Etanol) [mg/L]", 0.001, 1.0, 0.05, 0.005, key="ko_inhib_p", help="Ya no se usa en rate_P. Concentración de O2 que reduce a la mitad la producción de etanol.")

        st.subheader("3. Transferencia de Oxígeno")
        Kla = st.slider("kLa [1/h]", 10.0, 400.0, 100.0, 10.0, key="kla")
        Cs = st.slider("O2 Saturado (Cs) [mg/L]", 0.01, 15.0, 0.09, 0.01, key="cs")

        st.subheader("4. Fases de Operación y Alimentación")
        t_batch_inicial_fin = st.slider("Fin Fase Lote Inicial [h]", 1.0, 30.0, 4.0, 1.0, key="t_batch_fin")
        t_alim_inicio = st.slider("Inicio Alimentación [h]", t_batch_inicial_fin, t_batch_inicial_fin + 24.0, t_batch_inicial_fin + 0.01, 0.5, key="t_alim_ini")
        t_alim_fin = st.slider("Fin Alimentación (Inicio Lote Final) [h]", t_alim_inicio + 1.0, 40.0, t_alim_inicio + 5.0, 1.0, key="t_alim_fin")
        t_final = st.slider("Tiempo Total de Simulación [h]", t_alim_fin + 1.0, 100.0, t_alim_fin + 7.0, 1.0, key="t_total")
        O2_controlado = st.slider("Nivel O2 Objetivo/Ref (Fase Lote Inicial) [mg/L]", 0.01, Cs, 0.08, 0.01, key="o2_control")

        estrategia = st.selectbox("Estrategia Alimentación", ["Lineal", "Exponencial","Constante", "Escalon"], key="strat")
        Sin = st.slider("Sustrato en Alimentación (Sin) [g/L]", 10.0, 700.0, 250.0, 10.0, key="sin")
        F_base = st.slider("Flujo Base (o Inicial) [L/h]", 0.01, 5.0, 0.01, 0.01, key="fbase")
>>>>>>> f74154cd
        if estrategia == "Lineal":
            F_lineal_fin = st.slider("Flujo Final (Lineal) [L/h]", F_base, 10.0, F_base * 11, 0.01, key="ffin_lin")
        elif estrategia == "Exponencial":
            k_exp = st.slider("Constante Crecimiento Exp. (k_exp) [1/h]", 0.01, 0.5, 0.1, 0.01, key="kexp")

        st.subheader("5. Condiciones Iniciales")
        V0 = st.number_input("Volumen Inicial [L]", 0.1, 100.0, 0.25, key="v0")
        X0 = st.number_input("Biomasa Inicial [g/L]", 0.05, 10.0, 1.20, key="x0")
        S0 = st.number_input("Sustrato Inicial [g/L]", 10.0, 200.0, 20.0, key="s0")
        P0 = st.number_input("Etanol Inicial [g/L]", 0.0, 50.0, 0.0, key="p0")
<<<<<<< HEAD
        O0 = st.number_input("O2 Inicial [mg/L]", min_value=0.0, max_value=Cs, value=0.08, step=0.01, key="o0") # Valor 0.08
=======
        O0 = st.number_input("O2 Inicial [mg/L]", min_value=0.0, max_value=Cs, value=0.08, step=0.01, key="o0")
>>>>>>> f74154cd

        st.subheader("6. Parámetros del Solver")
        atol = st.number_input("Tolerancia absoluta (atol)", min_value=1e-9, max_value=1e-3, value=1e-6, format="%e", key="atol")
        rtol = st.number_input("Tolerancia relativa (rtol)", min_value=1e-9, max_value=1e-3, value=1e-6, format="%e", key="rtol")

    # ------- Funciones de Cálculo Auxiliares -------
    F_lineal_fin_val = F_base * 2
    k_exp_val = 0.1
    if estrategia == "Lineal": F_lineal_fin_val = F_lineal_fin
    elif estrategia == "Exponencial": k_exp_val = k_exp

    def calcular_flujo(t):
        # (Sin cambios aquí)
        if t_alim_inicio <= t <= t_alim_fin:
            if estrategia == "Constante": return F_base
            elif estrategia == "Exponencial":
                try: return min(F_base * np.exp(k_exp_val * (t - t_alim_inicio)), F_base * 100) # Limitar flujo exp
                except OverflowError: return F_base * 100
            elif estrategia == "Escalon":
                t_medio = t_alim_inicio + (t_alim_fin - t_alim_inicio) / 2
                return F_base * 2 if t > t_medio else F_base
            elif estrategia == "Lineal":
                delta_t = t_alim_fin - t_alim_inicio
                if delta_t > 1e-6:
                    slope = (F_lineal_fin_val - F_base) / delta_t
                    return max(0, F_base + slope * (t - t_alim_inicio))
                else: return F_base
        return 0.0

    # Empaquetar parámetros para pasar al ODE
    params = {
        "tipo_mu": tipo_mu, "Ks": Ks, "Yxs": Yxs, "Yps": Yps, "Yxo": Yxo,
        "alpha_lp": alpha_lp, "beta_lp": beta_lp, "ms": ms, "mo": mo, "Kd": Kd,
        "Kla": Kla, "Cs": Cs, "Sin": Sin,
        "t_batch_inicial_fin": t_batch_inicial_fin, # Tiempo crítico
<<<<<<< HEAD
        "KO_inhib_prod": KO_inhib_prod, # <<< NUEVO: Añadir el parámetro al diccionario
=======
        "KO_inhib_prod": KO_inhib_prod, # Se mantiene por si se usa en otro lado, pero no en rate_P
>>>>>>> f74154cd
    }
    if tipo_mu == "Monod simple": params["mumax"] = mumax
    elif tipo_mu == "Monod sigmoidal": params["mumax"] = mumax; params["n_sig"] = n_sig
    elif tipo_mu == "Monod con restricciones": params["mumax"] = mumax; params["KO"] = KO_restr; params["KP_gen"] = KP_gen
    elif tipo_mu == "Fermentación Conmutada":
        params["mumax_aero"] = mumax_aero_c; params["mumax_anaero"] = mumax_anaero_c
<<<<<<< HEAD
        params["KiS"] = KiS_c; params["KP"] = KP_c; params["n_p"] = n_p_c; params["KO"] = KO_ferm_c
        params["O2_controlado"] = O2_controlado # Necesario para este modelo
         # <<< MODIFICADO: Pasar parámetros necesarios a mu_fermentacion incluso en modo conmutado >>>
        params["Ks_aerob"] = Ks # Usar Ks base como Ks_aerob
        params["KO_aerob"] = KO_ferm_c # Usar KO_ferm_c como KO_aerob
        params["Ks_anaerob"] = Ks # Usar Ks base como Ks_anaerob
        params["KiS_anaerob"] = KiS_c # Usar KiS_c como KiS_anaerob
        params["KP_anaerob"] = KP_c # Usar KP_c como KP_anaerob
        # n_p ya está ("n_p")
        params["KO_inhib_anaerob"] = 1e-6 # Asumir inhibición muy fuerte por O2 en anaerobiosis si no se define explícitamente
=======
        params["Ks_aerob"] = Ks # Usar Ks base como Ks_aerob
        params["KO_aerob"] = KO_ferm_c # Usar KO_ferm_c como KO_aerob (mg/L)
        params["Ks_anaerob"] = Ks # Usar Ks base como Ks_anaerob
        params["KiS_anaerob"] = KiS_c # Usar KiS_c como KiS_anaerob
        params["KP_anaerob"] = KP_c # Usar KP_c como KP_anaerob
        params["n_p"] = n_p_c
        params["KO_inhib_anaerob"] = KO_inhib_anaerob_c # Usar el nuevo slider (mg/L)
        params["O2_controlado"] = O2_controlado
>>>>>>> f74154cd
    elif tipo_mu == "Fermentación":
        params["mumax_aerob"] = mumax_aerob_m; params["Ks_aerob"] = Ks_aerob_m; params["KO_aerob"] = KO_aerob_m
        params["mumax_anaerob"] = mumax_anaerob_m; params["Ks_anaerob"] = Ks_anaerob_m; params["KiS_anaerob"] = KiS_anaerob_m
        params["KP_anaerob"] = KP_anaerob_m; params["n_p"] = n_p_m; params["KO_inhib_anaerob"] = KO_inhib_anaerob_m

    # ------- Modelo ODE -------
    def modelo_fermentacion(t, y, params):
        X, S, P, O2, V = y
        # Asegurar valores no negativos y evitar división por cero
        X = max(1e-9, X); S = max(0, S); P = max(0, P); O2 = max(0, O2); V = max(1e-6, V)

        es_lote_inicial = (t < params["t_batch_inicial_fin"])

        # --- Cálculo de mu (total), mu_aer y mu_anaer ---
        mu = 0.0
<<<<<<< HEAD
        # <<< MODIFICADO: Lógica de cálculo de mu para "Fermentación Conmutada" y "Fermentación" >>>
        if params["tipo_mu"] == "Fermentación":
             # Llama a mu_fermentacion que ahora debería sumar componentes aerobio y anaerobio
             mu = mu_fermentacion(S, P, O2, params["mumax_aerob"], params["Ks_aerob"], params["KO_aerob"],
                                  params["mumax_anaerob"], params["Ks_anaerob"], params["KiS_anaerob"],
                                  params["KP_anaerob"], params.get("n_p", 1.0), params["KO_inhib_anaerob"],
                                  considerar_O2=None) # None indica modo mixto
        elif params["tipo_mu"] == "Fermentación Conmutada":
             # Llama a mu_fermentacion pasando flag para seleccionar la cinética correcta
             if es_lote_inicial:
                 current_mumax = params.get("mumax_aero", 0.0)
                 current_O2_for_mu = params.get("O2_controlado", O2) # Ojo: Usa O2 controlado para el cálculo de mu en fase 1
                 mu = mu_fermentacion(S, P, current_O2_for_mu, current_mumax, params["Ks"], # Usa Ks base
                                      params.get("KO", 0.1), # Usa KO_ferm_c (como KO_aerob)
                                      0, params.get("Ks", 1.0), # Placeholder para anaerobios
                                      float('inf'), float('inf'), 1.0, 1e-6, # Placeholder para anaerobios
                                      considerar_O2=True) # Indica fase aerobia
             else:
                 current_mumax = params.get("mumax_anaero", 0.0)
                 # Usa O2 real simulado para la cinética anaerobia (inhibición por O2)
                 mu = mu_fermentacion(S, P, O2, 0, params.get("Ks", 1.0), 1e-6, # Placeholder para aerobios
                                      current_mumax, params["Ks"], # Usa Ks base
                                      params.get("KiS", float('inf')), params.get("KP", float('inf')),
                                      params.get("n_p", 1.0), params.get("KO_inhib_anaerob", 1e-6), # Necesita KO_inhib_anaerob
                                      considerar_O2=False) # Indica fase anaerobia
        elif params["tipo_mu"] == "Monod simple": mu = mu_monod(S, params.get("mumax", 0.0), params["Ks"])
        elif params["tipo_mu"] == "Monod sigmoidal": mu = mu_sigmoidal(S, params.get("mumax", 0.0), params["Ks"], params.get("n_sig", 1))
        elif params["tipo_mu"] == "Monod con restricciones":
             mu = mu_completa(S, O2, P, params.get("mumax", 0.0), params["Ks"], params.get("KO", 0.1), params.get("KP_gen", 50.0))

        mu = max(0, mu) # Asegurar que mu no sea negativo
=======
        mu_aer = 0.0
        mu_anaer = 0.0

        if params["tipo_mu"] == "Fermentación":
            # Calcular ambos componentes por separado
            mu_aer = mu_fermentacion(S, P, O2, params["mumax_aerob"], params["Ks_aerob"], params["KO_aerob"], 0, 1, float('inf'), float('inf'), 1, float('inf'), considerar_O2=True)
            mu_anaer = mu_fermentacion(S, P, O2, 0, 1, float('inf'), params["mumax_anaerob"], params["Ks_anaerob"], params["KiS_anaerob"], params["KP_anaerob"], params.get("n_p", 1.0), params["KO_inhib_anaerob"], considerar_O2=False)
            mu = mu_aer + mu_anaer # mu total es la suma
        elif params["tipo_mu"] == "Fermentación Conmutada":
            if es_lote_inicial:
                current_O2_for_mu = params.get("O2_controlado", O2)
                mu_aer = mu_fermentacion(S, P, current_O2_for_mu, params["mumax_aero"], params["Ks_aerob"], params["KO_aerob"], 0, 1, float('inf'), float('inf'), 1, float('inf'), considerar_O2=True)
                mu = mu_aer # En fase 1, mu_anaer es 0
            else:
                mu_anaer = mu_fermentacion(S, P, O2, 0, 1, float('inf'), params["mumax_anaero"], params["Ks_anaerob"], params["KiS_anaerob"], params["KP_anaerob"], params.get("n_p", 1.0), params["KO_inhib_anaerob"], considerar_O2=False)
                mu = mu_anaer # En fase 2/3, mu_aer es 0
        elif params["tipo_mu"] == "Monod simple":
             mu = mu_monod(S, params.get("mumax", 0.0), params["Ks"])
             # Asumir que todo el crecimiento es aerobio para el balance de S
             mu_aer = mu
        elif params["tipo_mu"] == "Monod sigmoidal":
             mu = mu_sigmoidal(S, params.get("mumax", 0.0), params["Ks"], params.get("n_sig", 1))
             # Asumir que todo el crecimiento es aerobio para el balance de S
             mu_aer = mu
        elif params["tipo_mu"] == "Monod con restricciones":
             mu = mu_completa(S, O2, P, params.get("mumax", 0.0), params["Ks"], params.get("KO", 0.1), params.get("KP_gen", 50.0))
             # Asumir que todo el crecimiento es aerobio para el balance de S
             mu_aer = mu

        mu = max(0, mu)
        mu_aer = max(0, mu_aer)
        mu_anaer = max(0, mu_anaer)
        mu_net = mu - params["Kd"] # Tasa neta total
>>>>>>> f74154cd

        # --- Cálculo de Flujo y Tasas de Consumo/Producción ---
        F = calcular_flujo(t)

<<<<<<< HEAD
        # Tasa específica de producción de Etanol (Luedeking-Piret base)
        qP_base = params["alpha_lp"] * mu + params["beta_lp"]

        # <<< NUEVO: Factor de inhibición por O2 en la producción de Etanol >>>
        ko_inhib_p = params.get("KO_inhib_prod", 0.05) # Obtener K_O,P del diccionario
        # Evitar división por cero si ko_inhib_p es muy pequeño o O2 es negativo
        inhib_factor_O2_prod = ko_inhib_p / (ko_inhib_p + max(1e-9, O2))

        # Tasa volumétrica de producción de Etanol (MODIFICADA por inhibición de O2)
        rate_P = qP_base * X * inhib_factor_O2_prod
        # <<< FIN NUEVO >>>

        # Consumos de Sustrato (sin cambios aquí)
        consumo_S_X = (mu / params["Yxs"]) * X if params["Yxs"] > 1e-6 else 0
        # <<< MODIFICADO: Consumo de sustrato para producto debe usar la rate_P efectiva >>>
        consumo_S_P = (rate_P / params["Yps"]) if params["Yps"] > 1e-6 else 0
        consumo_S_maint = params["ms"] * X
        rate_S = consumo_S_X + consumo_S_P + consumo_S_maint

        # Consumos de Oxígeno (sin cambios aquí)
        consumo_O2_X = (mu / params["Yxo"]) * X if params["Yxo"] > 1e-6 else 0
        consumo_O2_maint = params["mo"] * X
        OUR_g = consumo_O2_X + consumo_O2_maint # [g O2 / L / h]
        OUR_mg = OUR_g * 1000.0 # Convertir a [mg O2 / L / h] para balance de O2

        # Ecuaciones Diferenciales
        dXdt = (mu - params["Kd"]) * X - (F / V) * X
        dSdt = -rate_S + (F / V) * (params["Sin"] - S)
        # dPdt usa la rate_P modificada que incluye la inhibición por O2
        dPdt = rate_P - (F / V) * P
=======
        # <<< CORRECCIÓN qP >>>
        # Tasa específica de producción de Etanol (Luedeking-Piret)
        # Usar SOLO mu_anaer para el término asociado a crecimiento
        qP = params["alpha_lp"] * mu_anaer + params["beta_lp"]
        qP = max(0.0, qP) # Asegurar no negatividad

        # Tasa volumétrica de producción de Etanol (SIN inhibición por O2)
        rate_P = qP * X

        # <<< CORRECCIÓN dSdt >>>
        # Consumo de Sustrato para crecimiento: usar SOLO mu_aer
        consumo_S_X = (mu_aer / params["Yxs"]) * X if params["Yxs"] > 1e-6 else 0
        # Consumo de Sustrato para producto (usa qP calculado con mu_anaer)
        consumo_S_P = (qP / params["Yps"]) * X if params["Yps"] > 1e-6 else 0
        consumo_S_maint = params["ms"] * X
        rate_S = consumo_S_X + consumo_S_P + consumo_S_maint

        # Consumos de Oxígeno (usa mu_aer para crecimiento)
        consumo_O2_X = (mu_aer / params["Yxo"]) * X if params["Yxo"] > 1e-6 else 0
        consumo_O2_maint = params["mo"] * X
        OUR_g = consumo_O2_X + consumo_O2_maint # [g O2 / L / h]
        OUR_mg = OUR_g * 1000.0 # Convertir a [mg O2 / L / h]

        # Ecuaciones Diferenciales
        dXdt = mu_net * X - (F / V) * X # Usa mu_net total
        dSdt = -rate_S + (F / V) * (params["Sin"] - S) # rate_S ahora usa mu_aer para crecimiento
        dPdt = rate_P - (F / V) * P # rate_P ahora usa mu_anaer para crecimiento
>>>>>>> f74154cd
        dVdt = F

        # --- Cálculo de dOdt (sin cambios en la lógica de fase) ---
        if es_lote_inicial:
<<<<<<< HEAD
             # En la fase inicial, si O2 está controlado, asumimos que dOdt es tal que mantiene O2 en el nivel objetivo.
             # Para la simulación, fijar O2 puede ser complejo. Fijar dOdt=0 es una simplificación
             # que mantiene O2 en su valor inicial si O0 = O2_controlado.
             # Si O0 != O2_controlado, O2 permanecerá en O0 durante esta fase.
             # Una mejor aproximación sería calcular el OTR necesario y ajustar Kla, pero es más complejo.
             # Manteniendo tu lógica original:
             dOdt = 0.0 # Fuerza derivada a cero en la fase inicial batch
             # <<< NOTA: Si O0 es diferente de O2_controlado, O2 se mantendrá en O0.
             # El O2 usado en el cálculo de mu para "Fermentación Conmutada" sí usa O2_controlado >>>
        else:
             # Calcular normalmente en fases posteriores (fed-batch y final batch)
             OTR = params["Kla"] * (params["Cs"] - O2) # [mg O2 / L / h]
             dOdt = OTR - OUR_mg - (F / V) * O2     # [mg/L/h]
=======
            dOdt = 0.0 # Mantiene O2 constante en la fase inicial
        else:
            OTR = params["Kla"] * (params["Cs"] - O2) # [mg O2 / L / h]
            # <<< CORRECCIÓN SYNTAX ERROR (anterior) >>>
            dOdt = OTR - OUR_mg - (F / V) * O2 # [mg/L/h]
>>>>>>> f74154cd

        return [dXdt, dSdt, dPdt, dOdt, dVdt]

    # ------- Simulación y Resultados -------
    y0 = [X0, S0, P0, O0, V0]
    t_span = [0, t_final]
<<<<<<< HEAD
    # Aumentar el número de puntos para capturar mejor la dinámica
=======
>>>>>>> f74154cd
    num_puntos = max(500, int(t_final * 25) + 1)
    t_eval = np.linspace(t_span[0], t_span[1], num_puntos)

    try:
        # --- Bloque solve_ivp (sin cambios) ---
        sol = solve_ivp(modelo_fermentacion, t_span, y0, t_eval=t_eval, method='RK45', atol=atol, rtol=rtol, args=(params,), max_step=0.5)
        if not sol.success:
            st.warning("RK45 falló, intentando con BDF...")
            sol = solve_ivp(modelo_fermentacion, t_span, y0, t_eval=t_eval, method='BDF', atol=atol, rtol=rtol, args=(params,))
            if not sol.success:
                st.error(f"Integración falló con ambos métodos: {sol.message}")
                st.stop()
            else: st.success("Integración completada con BDF.")

        t = sol.t
        X, S, P, O2, V = sol.y
        # Corregir posibles valores negativos muy pequeños por errores numéricos
        X = np.maximum(X, 0); S = np.maximum(S, 0); P = np.maximum(P, 0); O2 = np.maximum(O2, 0); V = np.maximum(V, 1e-6)

<<<<<<< HEAD
        # <<< MODIFICADO: Corregir O2 en la fase inicial si dOdt=0 fue usado >>>
        # Si se usó dOdt=0, O2 debería ser constante = O0 en esa fase.
        # O si se usó O2_controlado en mu, quizás sea mejor setear O2 a ese valor en la fase 1 para consistencia gráfica.
        # Por simplicidad, mantendremos la salida del solver, pero ten en cuenta esta posible inconsistencia.
        # Si quieres forzar O2 = O2_controlado en fase 1 post-simulación:
        # indices_fase1 = np.where(t < t_batch_inicial_fin)[0]
        # if len(indices_fase1) > 0:
        #    O2[indices_fase1] = O2_controlado # O podrías usar O0

=======
>>>>>>> f74154cd
        flujo_sim = np.array([calcular_flujo(ti) for ti in t])

        # --- Recalcular Tasas Específicas y Volumétricas Post-Simulación ---
        mu_sim = []
<<<<<<< HEAD
=======
        mu_aer_sim = [] # Guardar mu_aer para recálculo
        mu_anaer_sim = [] # Guardar mu_anaer para recálculo
>>>>>>> f74154cd
        qP_sim = []
        qS_sim = []
        qO_sim = []
        OTR_sim = []
<<<<<<< HEAD
        inhib_factor_sim = []
=======
        # inhib_factor_sim = [] # Ya no se usa para rate_P
>>>>>>> f74154cd

        for i in range(len(t)):
            # Recalcular mu usando los valores simulados
            xi, si, pi, o2i, vi = X[i], S[i], P[i], O2[i], V[i]
            ti = t[i]
            es_lote_inicial_i = (ti < params["t_batch_inicial_fin"])
<<<<<<< HEAD

            # Re-calcular mu exactamente como dentro del solver
            mu_i = 0.0
            if params["tipo_mu"] == "Fermentación":
                 mu_i = mu_fermentacion(si, pi, o2i, params["mumax_aerob"], params["Ks_aerob"], params["KO_aerob"],
                                      params["mumax_anaerob"], params["Ks_anaerob"], params["KiS_anaerob"],
                                      params["KP_anaerob"], params.get("n_p", 1.0), params["KO_inhib_anaerob"],
                                      considerar_O2=None)
            elif params["tipo_mu"] == "Fermentación Conmutada":
                 if es_lote_inicial_i:
                     current_mumax_i = params.get("mumax_aero", 0.0)
                     # Usar O2 simulado aquí para ver el mu real bajo esa condición,
                     # incluso si el solver usó O2_controlado internamente para la fase 1.
                     # O usar O2_controlado si quieres ver el mu 'objetivo' de esa fase. Usemos el simulado.
                     current_O2_for_mu_i = o2i
                     mu_i = mu_fermentacion(si, pi, current_O2_for_mu_i, current_mumax_i, params["Ks"],
                                          params.get("KO", 0.1), 0, params.get("Ks", 1.0),
                                          float('inf'), float('inf'), 1.0, 1e-6,
                                          considerar_O2=True)
                 else:
                     current_mumax_i = params.get("mumax_anaero", 0.0)
                     mu_i = mu_fermentacion(si, pi, o2i, 0, params.get("Ks", 1.0), 1e-6,
                                          current_mumax_i, params["Ks"], params.get("KiS", float('inf')),
                                          params.get("KP", float('inf')), params.get("n_p", 1.0),
                                          params.get("KO_inhib_anaerob", 1e-6),
                                          considerar_O2=False)
            elif params["tipo_mu"] == "Monod simple": mu_i = mu_monod(si, params.get("mumax", 0.0), params["Ks"])
            elif params["tipo_mu"] == "Monod sigmoidal": mu_i = mu_sigmoidal(si, params.get("mumax", 0.0), params["Ks"], params.get("n_sig", 1))
            elif params["tipo_mu"] == "Monod con restricciones":
                 mu_i = mu_completa(si, o2i, pi, params.get("mumax", 0.0), params["Ks"], params.get("KO", 0.1), params.get("KP_gen", 50.0))

            mu_i = max(0, mu_i)
            mu_sim.append(mu_i)

            # Recalcular qP, qS, qO, OTR
            qP_base_i = params["alpha_lp"] * mu_i + params["beta_lp"]
            ko_inhib_p_i = params.get("KO_inhib_prod", 0.05)
            inhib_factor_i = ko_inhib_p_i / (ko_inhib_p_i + max(1e-9, o2i))
            inhib_factor_sim.append(inhib_factor_i)
            qP_i = qP_base_i * inhib_factor_i
            qP_sim.append(qP_i)

            consumo_S_X_i = (mu_i / params["Yxs"]) if params["Yxs"] > 1e-6 else 0
            consumo_S_P_i = (qP_i / params["Yps"]) if params["Yps"] > 1e-6 else 0 # Usa qP efectivo
            qS_i = consumo_S_X_i + consumo_S_P_i + params["ms"]
            qS_sim.append(qS_i)

            consumo_O2_X_i = (mu_i / params["Yxo"]) if params["Yxo"] > 1e-6 else 0
            qO_i = consumo_O2_X_i + params["mo"] # gO2/gX/h
            qO_sim.append(qO_i)

            OTR_i = params["Kla"] * (params["Cs"] - o2i) # mg/L/h
            OTR_sim.append(OTR_i)

        # Convertir listas a arrays numpy
        mu_sim = np.array(mu_sim)
        qP_sim = np.array(qP_sim)
        qS_sim = np.array(qS_sim)
        qO_sim = np.array(qO_sim) * 1000 # Convertir a mgO2/gX/h
        OTR_sim = np.array(OTR_sim)
        OUR_sim = qO_sim * X # mgO2/L/h
        inhib_factor_sim = np.array(inhib_factor_sim)


         # Importar streamlit se ainda não foi feito no início do seu script
        # import streamlit as st

        # --- Configurações Globais de Fonte (Times New Roman, Tamanho Maior) ---
        # Defina o tamanho da fonte desejado (ex: 12, 14)

        NEW_FONT_SIZE = 22
        plt.rcParams.update({
            'font.size': NEW_FONT_SIZE,
            'font.family': 'serif',
            'font.serif': ['Times New Roman'],
            'axes.titlesize': NEW_FONT_SIZE,
            'axes.labelsize': NEW_FONT_SIZE,
            'xtick.labelsize': NEW_FONT_SIZE * 0.9, # Ligeiramente menor para ticks
            'ytick.labelsize': NEW_FONT_SIZE * 0.9,
            'legend.fontsize': NEW_FONT_SIZE * 0.9 # Mantido caso precise no futuro
        })

        # --- Supondo que as variáveis e funções abaixo JÁ EXISTEM ---
        # t, flujo_sim, V, X, S, P, O2
        # t_batch_inicial_fin, t_alim_inicio, t_alim_fin, Cs, Sin, V0, S0, P0, X0, O0
        # params (dicionário com parâmetros)
        # Funções: mu_fermentacion, mu_monod, mu_sigmoidal, mu_completa

        # --- Graficação (PT-BR, Layout 2x3, Fonte Maior, Sem Legenda) ---
        # Usa st.subheader do código original, traduzido
        st.subheader("Resultados da Simulação")

        # Ajuste o figsize para o layout 2x3 (largura, altura) - pode precisar ajustar
        fig = plt.figure(figsize=(15, 10)) # Ex: 15 de largura, 10 de altura

        # --- Função auxiliar para adicionar linhas de fase (sem labels para legenda) ---
        # (Função original, apenas removendo os labels condicionais)
        def add_phase_lines(ax, t_batch, t_feed_start, t_feed_end):
            ax.axvline(t_batch, color='gray', linestyle='--', lw=1.5) # Label removido
            ax.axvline(t_feed_start, color='orange', linestyle='--', lw=1.5) # Label removido
            ax.axvline(t_feed_end, color='purple', linestyle='--', lw=1.5) # Label removido

        # --- Gráficos no Layout 2x3 ---

        # 1. Vazão e Volume (Posição 1: Linha 1, Coluna 1)
        # Usa plt.subplot(2, 3, 1) para o novo layout
        ax1 = plt.subplot(2, 3, 1) # Label 'ax1' removido, não é mais necessário para a legenda
        color = 'tab:red'; ax1.plot(t, flujo_sim, color=color) # Label 'Vazão de Alimentação' removido
        ax1.set_ylabel('Vazão [L/h]', color=color) # Traduzido de 'Flujo'
        ax1.tick_params(axis='y', labelcolor=color)
        ax1b = ax1.twinx(); color = 'tab:blue'; ax1b.plot(t, V, color=color, linestyle='-') # Label 'Volumen' removido
        ax1b.set_ylabel('Volume [L]', color=color) # Traduzido
        ax1b.tick_params(axis='y', labelcolor=color)
        ax1.set_xlabel('Tempo [h]') # Traduzido
        ax1.grid(True)
        ax1.set_title('Alimentação e Volume') # Traduzido
        add_phase_lines(ax1, t_batch_inicial_fin, t_alim_inicio, t_alim_fin)
        # Código da legenda combinada removido

        # 2. Biomassa (X) (Posição 2: Linha 1, Coluna 2)
        # Usa plt.subplot(2, 3, 2)
        ax2 = plt.subplot(2, 3, 2)
        ax2.plot(t, X, 'g-')
        ax2.set_title('Biomassa (X)') # Traduzido
        ax2.set_ylabel('[g/L]')
        ax2.set_xlabel('Tempo [h]') # Traduzido
        ax2.grid(True)
        add_phase_lines(ax2, t_batch_inicial_fin, t_alim_inicio, t_alim_fin)

        # 3. Substrato (S) (Posição 3: Linha 1, Coluna 3)
        # Usa plt.subplot(2, 3, 3)
        ax3 = plt.subplot(2, 3, 3)
        ax3.plot(t, S, 'm-')
        ax3.set_title('Substrato (S)') # Traduzido
        ax3.set_ylabel('[g/L]')
        ax3.set_xlabel('Tempo [h]') # Traduzido
        ax3.grid(True); ax3.set_ylim(bottom=0)
        add_phase_lines(ax3, t_batch_inicial_fin, t_alim_inicio, t_alim_fin)

        # 4. Etanol (P) (Posição 4: Linha 2, Coluna 1)
        # Usa plt.subplot(2, 3, 4)
        ax4 = plt.subplot(2, 3, 4)
        ax4.plot(t, P, 'k-')
        ax4.set_title('Etanol (P)') # Título já estava ok
        ax4.set_ylabel('[g/L]')
        ax4.set_xlabel('Tempo [h]') # Traduzido
        ax4.grid(True); ax4.set_ylim(bottom=0)
        add_phase_lines(ax4, t_batch_inicial_fin, t_alim_inicio, t_alim_fin)

        # 5. Oxigênio Dissolvido (O2) (Posição 5: Linha 2, Coluna 2)
        # Usa plt.subplot(2, 3, 5)
        ax5 = plt.subplot(2, 3, 5)
        ax5.plot(t, O2, 'c-')
        ax5.set_title('Oxigênio Dissolvido (O2)') # Traduzido
        ax5.set_ylabel('[mg/L]')
        ax5.set_xlabel('Tempo [h]') # Traduzido
        ax5.grid(True); ax5.set_ylim(bottom=-0.1, top=Cs*1.1 if 'Cs' in locals() and Cs is not None else 8.0) # Checagem adicional para Cs
        add_phase_lines(ax5, t_batch_inicial_fin, t_alim_inicio, t_alim_fin)
        # Linha comentada ax5.legend removida

        # 6. Tasa de Crecimiento Específica (mu) - RECALCULAR ANTES DE PLOTAR
        # **** INÍCIO DO BLOCO DE CÁLCULO DE mu_sim (ORIGINAL PRESERVADO) ****
        mu_sim = []
        # Garante que todas as listas/arrays de entrada tenham o mesmo comprimento
        min_len = len(t)
        if len(X) < min_len: min_len = len(X)
        if len(S) < min_len: min_len = len(S)
        if len(P) < min_len: min_len = len(P)
        if len(O2) < min_len: min_len = len(O2)
        if len(V) < min_len: min_len = len(V)

        for i in range(min_len): # Itera até o comprimento mínimo para evitar IndexError
            ti, xi, si, pi, o2i, vi = t[i], X[i], S[i], P[i], O2[i], V[i]
            # Determina a fase baseado no tempo atual vs t_batch_inicial_fin
            fase_i = "inicial_batch" if ti < params.get("t_batch_inicial_fin", float('inf')) else "fed_or_final_batch"
            mu_i = 0.0
            # Calcula mu_i baseado no tipo definido em params
            # (Lógica original mantida)
            if params["tipo_mu"] == "Fermentación":
                mu_i = mu_fermentacion(si, pi, o2i, params["mumax_aerob"], params["Ks_aerob"], params["KO_aerob"], params["mumax_anaerob"], params["Ks_anaerob"], params["KiS_anaerob"], params["KP_anaerob"], params["n_p"], params["KO_inhib_anaerob"])
            elif params["tipo_mu"] == "Fermentación Conmutada":
                if fase_i == "inicial_batch":
                    current_mumax_i = params.get("mumax_aero", 0.0); current_O2_for_mu_i = params.get("O2_controlado", o2i)
                    mu_i = mu_fermentacion(si, pi, current_O2_for_mu_i, current_mumax_i, params["Ks"], params.get("KiS", float('inf')), params.get("KP", float('inf')), params.get("n_p", 1.0), params.get("KO", 0.1), considerar_O2=True)
                else: # fed_or_final_batch
                    current_mumax_i = params.get("mumax_anaero", 0.0)
                    mu_i = mu_fermentacion(si, pi, o2i, current_mumax_i, params["Ks"], params.get("KiS", float('inf')), params.get("KP", float('inf')), params.get("n_p", 1.0), params.get("KO", 0.1), considerar_O2=False)
            elif params["tipo_mu"] == "Monod simple":
                mu_i = mu_monod(si, params.get("mumax", 0.0), params["Ks"])
            elif params["tipo_mu"] == "Monod sigmoidal":
                mu_i = mu_sigmoidal(si, params.get("mumax", 0.0), params["Ks"], params.get("n_sig", 1))
            elif params["tipo_mu"] == "Monod con restricciones":
                current_O2_for_mu_i = o2i
                mu_i = mu_completa(si, current_O2_for_mu_i, pi, params.get("mumax", 0.0), params["Ks"], params.get("KO", 0.1), params.get("KP_gen", 50.0))

            mu_sim.append(max(0, mu_i)) # Garante que mu não seja negativo
        # **** FIM DO BLOCO DE CÁLCULO DE mu_sim ****

        # Plotar mu_sim (Posição 6: Linha 2, Coluna 3)
        # Usa plt.subplot(2, 3, 6)
        ax6 = plt.subplot(2, 3, 6)
        # Verifica se mu_sim tem o mesmo tamanho que t (após o loop)
        if len(mu_sim) == len(t):
            ax6.plot(t, mu_sim, 'y-')
        elif len(mu_sim) == min_len: # Se o loop usou min_len
            ax6.plot(t[:min_len], mu_sim, 'y-') # Plota contra a parte correspondente de t
        else:
            print(f"Aviso: Discrepância no tamanho de t ({len(t)}) e mu_sim ({len(mu_sim)}). Plot pode estar incompleto.")
            # Tenta plotar mesmo assim se mu_sim não estiver vazio
            if mu_sim:
                ax6.plot(t[:len(mu_sim)], mu_sim, 'y-')


        # Usando LaTeX para a letra grega mu para melhor renderização
        ax6.set_title(r'Taxa Específica de Crescimento ($\mu$)') # Traduzido e com LaTeX
        ax6.set_ylabel('[1/h]')
        ax6.set_xlabel('Tempo [h]') # Traduzido
        ax6.grid(True); ax6.set_ylim(bottom=0)
        add_phase_lines(ax6, t_batch_inicial_fin, t_alim_inicio, t_alim_fin)

        # Remover o subplot ax7 (Marcadores de Fase) que estava em (4, 2, 8)
=======

            # Re-calcular mu, mu_aer, mu_anaer exactamente como dentro del solver
            mu_i = 0.0
            mu_aer_i = 0.0
            mu_anaer_i = 0.0
            if params["tipo_mu"] == "Fermentación":
                mu_aer_i = mu_fermentacion(si, pi, o2i, params["mumax_aerob"], params["Ks_aerob"], params["KO_aerob"], 0, 1, float('inf'), float('inf'), 1, float('inf'), considerar_O2=True)
                mu_anaer_i = mu_fermentacion(si, pi, o2i, 0, 1, float('inf'), params["mumax_anaerob"], params["Ks_anaerob"], params["KiS_anaerob"], params["KP_anaerob"], params.get("n_p", 1.0), params["KO_inhib_anaerob"], considerar_O2=False)
                mu_i = mu_aer_i + mu_anaer_i
            elif params["tipo_mu"] == "Fermentación Conmutada":
                if es_lote_inicial_i:
                    current_O2_for_mu_i = params.get("O2_controlado", o2i)
                    mu_aer_i = mu_fermentacion(si, pi, current_O2_for_mu_i, params["mumax_aero"], params["Ks_aerob"], params["KO_aerob"], 0, 1, float('inf'), float('inf'), 1, float('inf'), considerar_O2=True)
                    mu_i = mu_aer_i
                else:
                    mu_anaer_i = mu_fermentacion(si, pi, o2i, 0, 1, float('inf'), params["mumax_anaero"], params["Ks_anaerob"], params["KiS_anaerob"], params["KP_anaerob"], params.get("n_p", 1.0), params["KO_inhib_anaerob"], considerar_O2=False)
                    mu_i = mu_anaer_i
            elif params["tipo_mu"] == "Monod simple":
                 mu_i = mu_monod(si, params.get("mumax", 0.0), params["Ks"])
                 mu_aer_i = mu_i
            elif params["tipo_mu"] == "Monod sigmoidal":
                 mu_i = mu_sigmoidal(si, params.get("mumax", 0.0), params["Ks"], params.get("n_sig", 1))
                 mu_aer_i = mu_i
            elif params["tipo_mu"] == "Monod con restricciones":
                 mu_i = mu_completa(si, o2i, pi, params.get("mumax", 0.0), params["Ks"], params.get("KO", 0.1), params.get("KP_gen", 50.0))
                 mu_aer_i = mu_i

            mu_i = max(0, mu_i)
            mu_aer_i = max(0, mu_aer_i)
            mu_anaer_i = max(0, mu_anaer_i)
            mu_sim.append(mu_i)
            mu_aer_sim.append(mu_aer_i)
            mu_anaer_sim.append(mu_anaer_i)

            # Recalcular qP, qS, qO, OTR usando la misma lógica que el solver
            # <<< CORRECCIÓN qP >>>
            qP_i = params["alpha_lp"] * mu_anaer_i + params["beta_lp"] # Usa mu_anaer_i
            qP_i = max(0.0, qP_i)
            qP_sim.append(qP_i)

            # <<< CORRECCIÓN dSdt >>>
            consumo_S_X_i = (mu_aer_i / params["Yxs"]) if params["Yxs"] > 1e-6 else 0 # Usa mu_aer_i
            consumo_S_P_i = (qP_i / params["Yps"]) if params["Yps"] > 1e-6 else 0
            qS_i = consumo_S_X_i + consumo_S_P_i + params["ms"]
            qS_sim.append(qS_i)

            # qO usa mu_aer_i
            consumo_O2_X_i = (mu_aer_i / params["Yxo"]) if params["Yxo"] > 1e-6 else 0
            qO_i = consumo_O2_X_i + params["mo"] # gO2/gX/h
            qO_sim.append(qO_i)

            OTR_i = params["Kla"] * (params["Cs"] - o2i) # mg/L/h
            OTR_sim.append(OTR_i)
            # inhib_factor_sim ya no es necesario

        # Convertir listas a arrays numpy
        mu_sim = np.array(mu_sim)
        qP_sim = np.array(qP_sim)
        qS_sim = np.array(qS_sim)
        qO_sim = np.array(qO_sim) * 1000 # Convertir a mgO2/gX/h
        OTR_sim = np.array(OTR_sim)
        OUR_sim = qO_sim * X # mgO2/L/h
        # inhib_factor_sim ya no existe

        # --- Graficación ---
        st.subheader("Resultados de la Simulación")
        fig = plt.figure(figsize=(14, 24)) # Ajustar tamaño

        # Función auxiliar para añadir líneas de fase (sin cambios)
        def add_phase_lines(ax, t_batch, t_feed_start, t_feed_end):
            ymin, ymax = ax.get_ylim()
            ax.vlines([t_batch, t_feed_start, t_feed_end], ymin, ymax,
                      colors=['gray', 'orange', 'purple'], linestyles='--', lw=1.5)
            ax.set_ylim(ymin, ymax)

        add_labels = True

        # 1. Flujo y Volumen
        ax1 = plt.subplot(6, 2, 1); color = 'tab:red'; ax1.plot(t, flujo_sim, color=color, label='Flujo Alimentación'); ax1.set_ylabel('Flujo [L/h]', color=color); ax1.tick_params(axis='y', labelcolor=color); ax1b = ax1.twinx(); color = 'tab:blue'; ax1b.plot(t, V, color=color, linestyle='-', label='Volumen'); ax1b.set_ylabel('Volumen [L]', color=color); ax1b.tick_params(axis='y', labelcolor=color); ax1.set_xlabel('Tiempo [h]'); ax1.grid(True); ax1.set_title('Alimentación y Volumen');
        lines, labels = ax1.get_legend_handles_labels(); lines2, labels2 = ax1b.get_legend_handles_labels(); ymin1, ymax1 = ax1.get_ylim(); ymin2, ymax2 = ax1b.get_ylim()
        vh = ax1.vlines([t_batch_inicial_fin, t_alim_inicio, t_alim_fin], ymin1, ymax1, colors=['gray', 'orange', 'purple'], linestyles='--', lw=1.5, label='_nolegend_')
        from matplotlib.lines import Line2D
        legend_elements = [Line2D([0], [0], color='gray', linestyle='--', lw=1.5, label=f'Fin Lote Inicial ({t_batch_inicial_fin:.1f}h)'), Line2D([0], [0], color='orange', linestyle='--', lw=1.5, label=f'Inicio Aliment. ({t_alim_inicio:.1f}h)'), Line2D([0], [0], color='purple', linestyle='--', lw=1.5, label=f'Fin Aliment. ({t_alim_fin:.1f}h)')]
        ax1b.legend(lines + lines2 + legend_elements, labels + labels2 + [le.get_label() for le in legend_elements], loc='best'); ax1.set_ylim(ymin1, ymax1); ax1b.set_ylim(ymin2, ymax2); add_labels = False

        # 2. Biomasa (X)
        ax2 = plt.subplot(6, 2, 3); ax2.plot(t, X, 'g-'); ax2.set_title('Biomasa (X)'); ax2.set_ylabel('[g/L]'); ax2.set_xlabel('Tiempo [h]'); ax2.grid(True); ax2.set_ylim(bottom=0)
        add_phase_lines(ax2, t_batch_inicial_fin, t_alim_inicio, t_alim_fin)

        # 3. Sustrato (S)
        ax3 = plt.subplot(6, 2, 4); ax3.plot(t, S, 'm-'); ax3.set_title('Sustrato (S)'); ax3.set_ylabel('[g/L]'); ax3.set_xlabel('Tiempo [h]'); ax3.grid(True); ax3.set_ylim(bottom=0)
        add_phase_lines(ax3, t_batch_inicial_fin, t_alim_inicio, t_alim_fin)

        # 4. Etanol (P)
        ax4 = plt.subplot(6, 2, 5); ax4.plot(t, P, 'k-'); ax4.set_title('Etanol (P)'); ax4.set_ylabel('[g/L]'); ax4.set_xlabel('Tiempo [h]'); ax4.grid(True); ax4.set_ylim(bottom=0)
        add_phase_lines(ax4, t_batch_inicial_fin, t_alim_inicio, t_alim_fin)

        # 5. Oxígeno Disuelto (O2)
        ax5 = plt.subplot(6, 2, 6); ax5.plot(t, O2, 'c-', label='O2 Disuelto'); ax5.set_title('Oxígeno Disuelto (O2)'); ax5.set_ylabel('[mg/L]', color='c'); ax5.set_xlabel('Tiempo [h]'); ax5.grid(True); ax5.set_ylim(bottom=-0.05, top=max(Cs*1.1, np.max(O2)*1.1)); ax5.tick_params(axis='y', labelcolor='c')
        ax5.axhline(O2_controlado, color='lightcoral', linestyle=':', lw=1.5, label=f'O2 Ref Fase 1 ({O2_controlado:.2f})')
        ax5.legend(loc='best') # Leyenda simplificada
        add_phase_lines(ax5, t_batch_inicial_fin, t_alim_inicio, t_alim_fin)

        # 6. Tasa de Crecimiento Específica (mu)
        ax6 = plt.subplot(6, 2, 7); ax6.plot(t, mu_sim, 'y-'); ax6.set_title('Tasa Crecimiento Específica (μ)'); ax6.set_ylabel('[1/h]'); ax6.set_xlabel('Tiempo [h]'); ax6.grid(True); ax6.set_ylim(bottom=0)
        add_phase_lines(ax6, t_batch_inicial_fin, t_alim_inicio, t_alim_fin)

        # 7. Tasas Específicas (qS, qP, qO)
        ax7 = plt.subplot(6, 2, 8);
        ax7.plot(t, qS_sim, 'r-', label=r'$q_S$ (Sustrato)')
        ax7.plot(t, qP_sim, 'k-', label=r'$q_P$ (Etanol)')
        ax7.set_title('Tasas Específicas (qS, qP)')
        ax7.set_ylabel('[g/gX/h]')
        ax7.set_xlabel('Tiempo [h]')
        ax7.grid(True)
        ax7.legend(loc='upper left')
        ax7b = ax7.twinx()
        # <<< CORRECCIÓN LABEL: Re-tipeado y simplificado para evitar problemas con LaTeX >>>
        ax7b.plot(t, qO_sim, 'c--', label=r'$q_{\mathrm{O}_2}$ (Oxígeno)')
        ax7b.set_ylabel('[mg O2/gX/h]', color='c')
        ax7b.tick_params(axis='y', labelcolor='c')
        ax7b.legend(loc='upper right')
        # Ajustar límites Y con cuidado
        qS_min = np.min(qS_sim) if len(qS_sim[np.isfinite(qS_sim)])>0 else 0
        qP_min = np.min(qP_sim) if len(qP_sim[np.isfinite(qP_sim)])>0 else 0
        qO_min = np.min(qO_sim) if len(qO_sim[np.isfinite(qO_sim)])>0 else 0
        qS_max = np.max(qS_sim) if len(qS_sim[np.isfinite(qS_sim)])>0 else 0.1
        qP_max = np.max(qP_sim) if len(qP_sim[np.isfinite(qP_sim)])>0 else 0.1
        qO_max = np.max(qO_sim) if len(qO_sim[np.isfinite(qO_sim)])>0 else 0.1
        ax7.set_ylim(bottom=min(0, qS_min*1.1 if qS_min < 0 else qS_min*0.9), top=max(0.1, qS_max*1.1))
        ax7.set_ylim(bottom=min(0, qP_min*1.1 if qP_min < 0 else qP_min*0.9), top=max(0.1, qP_max*1.1))
        ax7b.set_ylim(bottom=min(0, qO_min*1.1 if qO_min < 0 else qO_min*0.9), top=max(0.1, qO_max*1.1))
        add_phase_lines(ax7, t_batch_inicial_fin, t_alim_inicio, t_alim_fin)

        # 8. Tasas Volumétricas (OUR, OTR)
        ax8 = plt.subplot(6, 2, 9);
        ax8.plot(t, OTR_sim, 'b-', label='OTR (Transferencia O2)')
        ax8.plot(t, OUR_sim, 'g--', label='OUR (Consumo O2)')
        ax8.set_title('Tasas Volumétricas de Oxígeno (OTR, OUR)')
        ax8.set_ylabel('[mg O2/L/h]')
        ax8.set_xlabel('Tiempo [h]')
        ax8.grid(True)
        ax8.legend(loc='best')
        ax8.set_ylim(bottom=0)
        add_phase_lines(ax8, t_batch_inicial_fin, t_alim_inicio, t_alim_fin)

        # 9. Rendimientos (Yps, Yxs) Instantáneos
        ax9 = plt.subplot(6, 2, 10);
        qS_nozero = np.where(np.abs(qS_sim) > 1e-7, qS_sim, 1e-7) # Evitar división por cero
        Yps_inst = np.maximum(0, qP_sim / qS_nozero)
        Yxs_inst = np.maximum(0, mu_sim / qS_nozero) # Usar mu total aquí para Yxs global aparente
        # <<< CORRECCIÓN LABEL: Usar \text{} para partes no matemáticas >>>
        ax9.plot(t, Yps_inst, 'k-', label=r'$Y_{P/S}$ \text{instantáneo (} $q_P/q_S$ \text{)}')
        ax9.plot(t, Yxs_inst, 'g--', label=r'$Y_{X/S}$ \text{instantáneo (} $\mu/q_S$ \text{)}')
        ax9.set_title('Rendimientos Instantáneos Aparentes')
        ax9.set_ylabel('[g/g]')
        ax9.set_xlabel('Tiempo [h]')
        ax9.grid(True)
        ax9.legend(loc='best')
        yps_max_plot = np.nanmax(Yps_inst[np.isfinite(Yps_inst)]) if np.sum(np.isfinite(Yps_inst)) > 0 else 0.6
        yxs_max_plot = np.nanmax(Yxs_inst[np.isfinite(Yxs_inst)]) if np.sum(np.isfinite(Yxs_inst)) > 0 else 0.6
        ax9.set_ylim(bottom=0, top=max(0.6, yps_max_plot*1.1, yxs_max_plot*1.1))
        add_phase_lines(ax9, t_batch_inicial_fin, t_alim_inicio, t_alim_fin)

        # 10. Marcadores de Fase
        ax10 = plt.subplot(6, 2, 12); ax10.axis('off'); ax10.set_title('Información Adicional')
        ax10.text(0.05, 0.8, f"1. Lote Inicial: 0 - {t_batch_inicial_fin:.1f} h", transform=ax10.transAxes)
        ax10.text(0.05, 0.6, f"2. Lote Alimentado: {t_alim_inicio:.1f} - {t_alim_fin:.1f} h", transform=ax10.transAxes)
        ax10.text(0.05, 0.4, f"3. Lote Final: > {t_alim_fin:.1f} h", transform=ax10.transAxes)
        ax10.text(0.05, 0.2, f"O2 Ref Fase 1: {O2_controlado:.2f} mg/L", transform=ax10.transAxes)
        # <<< CORRECCIÓN LABEL: Usar \text{} para partes no matemáticas >>>
        ax10.text(0.05, 0.0, r'$K_{O,P}$ \text{(Inhib. Prod):} ' + f'{KO_inhib_prod:.3f} mg/L', transform=ax10.transAxes)

>>>>>>> f74154cd

        # Ajusta o layout para evitar sobreposições
        plt.tight_layout(pad=3.0) # Padding ligeiramente aumentado

<<<<<<< HEAD
        # --- COMANDO ESSENCIAL PARA EXIBIR O GRÁFICO NO STREAMLIT ---
        st.pyplot(fig) # <--- Esta linha mostra o gráfico 'fig' na interface do Streamlit

        # --- Métricas Finais (Tradução PT-BR e usando Streamlit) ---
        # Mantém a estrutura original com st.subheader e st.columns/st.metric
        st.subheader("Métricas Finais (t = {:.1f} h)".format(t[-1] if len(t) > 0 else 0))

        # Adiciona checagens para evitar erros se as listas/arrays estiverem vazios
        col1, col2, col3 = st.columns(3)
        vol_final = V[-1] if V.size > 0 else V0
        etanol_final_conc = P[-1] if len(P) > 0 else P0
        biomasa_final_conc = X[-1] if len(X) > 0 else X0
        S_final_total = (S[-1] * V[-1]) if len(S) > 0 and len(V) > 0 else (S0 * V0)
        
        etanol_final_total = etanol_final_conc * vol_final
        
        

        # Recalcula S_alimentado_total com checagem de tamanho e existência de Sin
        S_alimentado_total = 0
        if len(t) > 0 and len(flujo_sim) > 0 and 'Sin' in locals():
            # Garante que fluxo_sim e Sin tenham o mesmo tamanho que t para trapz
            len_t = len(t)
            if len(flujo_sim) == len_t:
                flujo_sim_corr = flujo_sim
            else:
                # Trata caso de tamanho incorreto (pode precisar de ajuste específico)
                print(f"Aviso: Tamanho de flujo_sim ({len(flujo_sim)}) diferente de t ({len_t}).")
                flujo_sim_corr = flujo_sim[:len_t] if len(flujo_sim) > len_t else np.pad(flujo_sim, (0, len_t - len(flujo_sim)))


            if isinstance(Sin, (int, float)): # Se Sin for um número
                S_alimentado_total = Sin * np.trapz(flujo_sim_corr, t)
            elif isinstance(Sin, (list, np.ndarray)): # Se Sin for array/lista
                if len(Sin) == len_t:
                    S_alimentado_total = np.trapz(np.array(flujo_sim_corr) * np.array(Sin), t)
                else:
                    print(f"Aviso: Tamanho de Sin ({len(Sin)}) diferente de t ({len_t}). Cálculo de S_alimentado_total pode estar incorreto.")
                    # Tenta usar Sin escalar se possível ou os primeiros elementos
                    if len(Sin) > 0:
                        S_alimentado_total = np.trapz(np.array(flujo_sim_corr) * Sin[0], t) # Exemplo: usa o primeiro valor de Sin

        S_final_total = (S[-1] * V[-1]) if len(S) > 0 and len(V) > 0 else (S0 * V0)
        S_inicial_total = S0 * V0
        S_consumido_total = S_inicial_total + S_alimentado_total - S_final_total

        col1.metric("Volume Final [L]", f"{vol_final:.2f}") # Traduzido
        col2.metric("Etanol Final [g/L]", f"{etanol_final_conc:.2f}") # Traduzido
        col3.metric("Biomassa Final [g/L]", f"{biomasa_final_conc:.2f}") # Traduzido

        prod_vol_etanol = etanol_final_conc / t[-1] if len(t) > 0 and t[-1] > 0 else 0
        col1.metric("Produtividade Vol. Etanol [g/L/h]", f"{prod_vol_etanol:.3f}") # Traduzido
        rend_global_etanol = (etanol_final_total - P0 * V0) / S_consumido_total if S_consumido_total > 1e-6 else 0
        col2.metric("Rendimento Global P/S [g/g]", f"{rend_global_etanol:.3f}") # Traduzido
        try:
            if len(P) > 0:  # Verifica se P não está vazio
                p_max_idx = np.argmax(P)
                col3.metric("Etanol Máx [g/L]", f"{P[p_max_idx]:.2f} (em t={t[p_max_idx]:.1f} h)") # Traduzido
            else:
                col3.metric("Etanol Máx [g/L]", "N/A") # Traduzido
        except (ValueError, IndexError) as e:  # Captura possíveis erros de índice também
            print(f"Erro ao calcular Etanol Máx: {e}")
            col3.metric("Etanol Máx [g/L]", "N/A") # Traduzido
=======
        # --- Métricas Clave ---
        st.subheader("Métricas Finales (t = {:.1f} h)".format(t[-1]))
        col1, col2, col3 = st.columns(3)
        vol_final = V[-1]; etanol_final_conc = P[-1]; biomasa_final_conc = X[-1]
        S_inicial_total = S0 * V0
        S_alimentado_total = np.trapz(flujo_sim * Sin, t) if len(t)>1 else 0
        S_final_total = S[-1] * V[-1]
        S_consumido_total = max(1e-9, S_inicial_total + S_alimentado_total - S_final_total)
        P_inicial_total = P0 * V0
        etanol_final_total = etanol_final_conc * vol_final
        etanol_producido_total = etanol_final_total - P_inicial_total

        col1.metric("Volumen Final [L]", f"{vol_final:.2f}")
        col2.metric("Etanol Final [g/L]", f"{etanol_final_conc:.2f}")
        col3.metric("Biomasa Final [g/L]", f"{biomasa_final_conc:.2f}")

        prod_vol_etanol = etanol_producido_total / vol_final / t[-1] if t[-1] > 0 and vol_final > 1e-6 else 0
        col1.metric("Productividad Vol. Etanol [g/L/h]", f"{prod_vol_etanol:.3f}")

        rend_global_etanol = etanol_producido_total / S_consumido_total if S_consumido_total > 1e-9 else 0
        col2.metric("Rendimiento Global P/S [g/g]", f"{rend_global_etanol:.3f}")

        try:
            X_V_int = np.trapz(X*V, t) if t[-1] > 0 else 0 # Integral de X*V
            if X_V_int > 1e-9 and t[-1] > 0:
                 prod_esp_etanol_media = etanol_producido_total / X_V_int
                 col3.metric("Prod. Esp. Etanol Media [g/gXh]", f"{prod_esp_etanol_media:.4f}")
            else: col3.metric("Prod. Esp. Etanol Media [g/gXh]", "N/A")
        except Exception: col3.metric("Prod. Esp. Etanol Media [g/gXh]", "Error")


        try:
            p_max_idx = np.argmax(P)
            col1.metric("Etanol Máx [g/L]", f"{P[p_max_idx]:.2f} (a t={t[p_max_idx]:.1f} h)")
        except ValueError: col1.metric("Etanol Máx [g/L]", "N/A")

        col2.metric("Sustrato Residual [g/L]", f"{S[-1]:.2f}")
>>>>>>> f74154cd


    except Exception as e:
        st.error(f"Ocurrió un error durante la simulación o el procesamiento de resultados: {e}")
        st.error(traceback.format_exc())

# --- Ejecución de la Aplicación ---
if __name__ == '__main__':
    st.set_page_config(layout="wide", page_title="Simulador Fermentación Alcohólica")
    fermentacion_alcoholica_page()<|MERGE_RESOLUTION|>--- conflicted
+++ resolved
@@ -3,33 +3,6 @@
 import numpy as np
 import matplotlib.pyplot as plt
 from scipy.integrate import solve_ivp
-<<<<<<< HEAD
-# Importar TODAS las funciones cinéticas (asegúrate que estén disponibles)
-# from Utils.kinetics import mu_monod, mu_sigmoidal, mu_completa, mu_fermentacion
-# --- INICIO: Definiciones dummy de funciones cinéticas (si no tienes Utils.kinetics) ---
-# Reemplaza esto con tus importaciones reales si están disponibles
-def mu_monod(S, mumax, Ks):
-    return mumax * S / (Ks + S)
-def mu_sigmoidal(S, mumax, Ks, n):
-    return mumax * (S**n) / (Ks**n + S**n)
-def mu_completa(S, O2, P, mumax, Ks, KO, KP_gen):
-    mu = mumax * (S / (Ks + S)) * (O2 / (KO + O2)) * (KP_gen / (KP_gen + P))
-    return mu
-def mu_fermentacion(S, P, O2, mumax_aerob, Ks_aerob, KO_aerob, mumax_anaerob, Ks_anaerob, KiS_anaerob, KP_anaerob, n_p, KO_inhib_anaerob, considerar_O2=None):
-    # Modelo mixto simplificado: suma ponderada por O2
-    mu_aer = mumax_aerob * (S / (Ks_aerob + S)) * (O2 / (KO_aerob + O2))
-    mu_anaer = mumax_anaerob * (S / (Ks_anaerob + S + S**2/KiS_anaerob)) * (KP_anaerob**n_p / (KP_anaerob**n_p + P**n_p)) * (KO_inhib_anaerob / (KO_inhib_anaerob + O2))
-    # El argumento considerar_O2 no se usa en esta implementación mixta directa,
-    # pero se mantiene por compatibilidad con la llamada en 'Fermentación Conmutada'.
-    # Si 'Fermentación Conmutada' lo llama con considerar_O2=True, debería usar mu_aer.
-    # Si lo llama con considerar_O2=False, debería usar mu_anaer.
-    # Esta implementación simple suma ambas, lo cual es más para el tipo "Fermentación".
-    # Para una implementación correcta de "Conmutada", la lógica debería estar más arriba.
-    if considerar_O2 is True: # Llamado desde Conmutada - Fase Aerobia
-        return mumax_aerob * (S / (Ks_aerob + S)) * (O2 / (KO_aerob + O2)) # Asume Ks_aerob = Ks, KO_aerob = KO
-    elif considerar_O2 is False: # Llamado desde Conmutada - Fase Anaerobia
-         return mumax_anaerob * (S / (Ks_anaerob + S + S**2/KiS_anaerob)) * (KP_anaerob**n_p / (KP_anaerob**n_p + P**n_p)) # Asume Ks_anaerob = Ks, etc.
-=======
 import traceback # Para mostrar errores detallados
 import time # Para medir tiempos
 
@@ -113,7 +86,6 @@
         return mu_aer
     elif considerar_O2 is False: # Llamado desde Conmutada - Fase Anaerobia
         return mu_anaer
->>>>>>> f74154cd
     else: # Llamado desde modelo "Fermentación" (mixto)
         return mu_aer + mu_anaer
 # --- FIN: Definiciones dummy ---
@@ -125,11 +97,7 @@
     Este modelo simula una fermentación alcohólica que inicia en **lote (fase aeróbica)**,
     continúa en **lote alimentado (fase de transición/anaeróbica)**, y finaliza
     en **lote (fase anaeróbica)** para agotar el sustrato. Seleccione el modelo cinético.
-<<<<<<< HEAD
-    **NUEVO:** Se incluye inhibición de producción de etanol por Oxígeno ($K_{O,P}$).
-=======
     
->>>>>>> f74154cd
     """)
 
     with st.sidebar:
@@ -139,10 +107,6 @@
         Ks = st.slider("Ks base [g/L]", 0.01, 10.0, 1.0, 0.1)
 
         # --- Parámetros específicos de cada modelo cinético ---
-<<<<<<< HEAD
-        # (Sin cambios aquí respecto a tu código original)
-=======
->>>>>>> f74154cd
         if tipo_mu == "Monod simple":
             mumax = st.slider("μmax [1/h]", 0.1, 1.0, 0.4, 0.05)
         elif tipo_mu == "Monod sigmoidal":
@@ -160,10 +124,7 @@
             KP_c = st.slider("KP (Inhib. Etanol) [g/L]", 20.0, 150.0, 80.0, 5.0, key="kp_c")
             n_p_c = st.slider("Exponente Inhib. Etanol (n_p)", 0.5, 3.0, 1.0, 0.1, key="np_c")
             KO_ferm_c = st.slider("KO (O2 - afinidad aerobia) [mg/L]", 0.01, 5.0, 0.1, 0.01, key="ko_ferm_c")
-<<<<<<< HEAD
-=======
             KO_inhib_anaerob_c = st.slider("KO_inhib_anaerob (Inhib. O2 en μ Anaerobio) [mg/L]", 0.01, 5.0, 0.1, 0.01, key="ko_inhib_c") # Añadido para consistencia
->>>>>>> f74154cd
         elif tipo_mu == "Fermentación":
             st.info("Modelo mixto: mu = mu1(aerobio) + mu2(anaerobio).")
             st.markdown("**Parámetros mu1 (Aerobio):**")
@@ -188,25 +149,6 @@
         ms = st.slider("ms (Mantenimiento Sustrato) [g S / g X / h]", 0.0, 0.2, 0.02, 0.01, key="ms")
         mo = st.slider("mo (Mantenimiento O2) [gO2/gX/h]", 0.0, 0.1, 0.01, 0.005, key="mo")
         Kd = st.slider("Kd (Decaimiento Biomasa) [1/h]", 0.0, 0.1, 0.01, 0.005, key="kd")
-<<<<<<< HEAD
-        # <<< NUEVO: Parámetro de inhibición de producción de etanol por O2 >>>
-        KO_inhib_prod = st.slider("KO_inhib_prod (Inhib. O2 en Prod. Etanol) [mg/L]", 0.001, 1.0, 0.05, 0.005, key="ko_inhib_p", help="Concentración de O2 que reduce a la mitad la producción de etanol. Valor bajo = fuerte inhibición.")
-
-        st.subheader("3. Transferencia de Oxígeno")
-        Kla = st.slider("kLa [1/h]", 10.0, 400.0, 100.0, 10.0, key="kla")
-        Cs = st.slider("O2 Saturado (Cs) [mg/L]", 0.01, 15.0, 7.5, 0.01, key="cs") # <<< MODIFICADO: Valor mínimo a 0.01 para evitar problemas
-
-        st.subheader("4. Fases de Operación y Alimentación")
-        t_batch_inicial_fin = st.slider("Fin Fase Lote Inicial [h]", 1.0, 30.0, 10.0, 1.0, key="t_batch_fin")
-        t_alim_inicio = st.slider("Inicio Alimentación [h]", t_batch_inicial_fin, t_batch_inicial_fin + 24.0, t_batch_inicial_fin + 0.1, 0.5, key="t_alim_ini")
-        t_alim_fin = st.slider("Fin Alimentación (Inicio Lote Final) [h]", t_alim_inicio + 1.0, 40.0, t_alim_inicio + 24.0, 1.0, key="t_alim_fin")
-        t_final = st.slider("Tiempo Total de Simulación [h]", t_alim_fin + 1.0, 100.0, t_alim_fin + 5.0, 1.0, key="t_total")
-        O2_controlado = st.slider("Nivel O2 Objetivo/Ref (Fase Lote Inicial) [mg/L]", 0.01, Cs, 0.08, 0.01, key="o2_control") # Valor 0.08
-
-        estrategia = st.selectbox("Estrategia Alimentación", ["Constante", "Exponencial", "Lineal", "Escalon"], key="strat")
-        Sin = st.slider("Sustrato en Alimentación (Sin) [g/L]", 10.0, 700.0, 400.0, 10.0, key="sin")
-        F_base = st.slider("Flujo Base (o Inicial) [L/h]", 0.01, 5.0, 0.1, 0.01, key="fbase")
-=======
         KO_inhib_prod = st.slider("KO_inhib_prod (Inhib. O2 en Prod. Etanol) [mg/L]", 0.001, 1.0, 0.05, 0.005, key="ko_inhib_p", help="Ya no se usa en rate_P. Concentración de O2 que reduce a la mitad la producción de etanol.")
 
         st.subheader("3. Transferencia de Oxígeno")
@@ -223,7 +165,6 @@
         estrategia = st.selectbox("Estrategia Alimentación", ["Lineal", "Exponencial","Constante", "Escalon"], key="strat")
         Sin = st.slider("Sustrato en Alimentación (Sin) [g/L]", 10.0, 700.0, 250.0, 10.0, key="sin")
         F_base = st.slider("Flujo Base (o Inicial) [L/h]", 0.01, 5.0, 0.01, 0.01, key="fbase")
->>>>>>> f74154cd
         if estrategia == "Lineal":
             F_lineal_fin = st.slider("Flujo Final (Lineal) [L/h]", F_base, 10.0, F_base * 11, 0.01, key="ffin_lin")
         elif estrategia == "Exponencial":
@@ -234,11 +175,7 @@
         X0 = st.number_input("Biomasa Inicial [g/L]", 0.05, 10.0, 1.20, key="x0")
         S0 = st.number_input("Sustrato Inicial [g/L]", 10.0, 200.0, 20.0, key="s0")
         P0 = st.number_input("Etanol Inicial [g/L]", 0.0, 50.0, 0.0, key="p0")
-<<<<<<< HEAD
-        O0 = st.number_input("O2 Inicial [mg/L]", min_value=0.0, max_value=Cs, value=0.08, step=0.01, key="o0") # Valor 0.08
-=======
         O0 = st.number_input("O2 Inicial [mg/L]", min_value=0.0, max_value=Cs, value=0.08, step=0.01, key="o0")
->>>>>>> f74154cd
 
         st.subheader("6. Parámetros del Solver")
         atol = st.number_input("Tolerancia absoluta (atol)", min_value=1e-9, max_value=1e-3, value=1e-6, format="%e", key="atol")
@@ -274,29 +211,13 @@
         "alpha_lp": alpha_lp, "beta_lp": beta_lp, "ms": ms, "mo": mo, "Kd": Kd,
         "Kla": Kla, "Cs": Cs, "Sin": Sin,
         "t_batch_inicial_fin": t_batch_inicial_fin, # Tiempo crítico
-<<<<<<< HEAD
-        "KO_inhib_prod": KO_inhib_prod, # <<< NUEVO: Añadir el parámetro al diccionario
-=======
         "KO_inhib_prod": KO_inhib_prod, # Se mantiene por si se usa en otro lado, pero no en rate_P
->>>>>>> f74154cd
     }
     if tipo_mu == "Monod simple": params["mumax"] = mumax
     elif tipo_mu == "Monod sigmoidal": params["mumax"] = mumax; params["n_sig"] = n_sig
     elif tipo_mu == "Monod con restricciones": params["mumax"] = mumax; params["KO"] = KO_restr; params["KP_gen"] = KP_gen
     elif tipo_mu == "Fermentación Conmutada":
         params["mumax_aero"] = mumax_aero_c; params["mumax_anaero"] = mumax_anaero_c
-<<<<<<< HEAD
-        params["KiS"] = KiS_c; params["KP"] = KP_c; params["n_p"] = n_p_c; params["KO"] = KO_ferm_c
-        params["O2_controlado"] = O2_controlado # Necesario para este modelo
-         # <<< MODIFICADO: Pasar parámetros necesarios a mu_fermentacion incluso en modo conmutado >>>
-        params["Ks_aerob"] = Ks # Usar Ks base como Ks_aerob
-        params["KO_aerob"] = KO_ferm_c # Usar KO_ferm_c como KO_aerob
-        params["Ks_anaerob"] = Ks # Usar Ks base como Ks_anaerob
-        params["KiS_anaerob"] = KiS_c # Usar KiS_c como KiS_anaerob
-        params["KP_anaerob"] = KP_c # Usar KP_c como KP_anaerob
-        # n_p ya está ("n_p")
-        params["KO_inhib_anaerob"] = 1e-6 # Asumir inhibición muy fuerte por O2 en anaerobiosis si no se define explícitamente
-=======
         params["Ks_aerob"] = Ks # Usar Ks base como Ks_aerob
         params["KO_aerob"] = KO_ferm_c # Usar KO_ferm_c como KO_aerob (mg/L)
         params["Ks_anaerob"] = Ks # Usar Ks base como Ks_anaerob
@@ -305,7 +226,6 @@
         params["n_p"] = n_p_c
         params["KO_inhib_anaerob"] = KO_inhib_anaerob_c # Usar el nuevo slider (mg/L)
         params["O2_controlado"] = O2_controlado
->>>>>>> f74154cd
     elif tipo_mu == "Fermentación":
         params["mumax_aerob"] = mumax_aerob_m; params["Ks_aerob"] = Ks_aerob_m; params["KO_aerob"] = KO_aerob_m
         params["mumax_anaerob"] = mumax_anaerob_m; params["Ks_anaerob"] = Ks_anaerob_m; params["KiS_anaerob"] = KiS_anaerob_m
@@ -321,39 +241,6 @@
 
         # --- Cálculo de mu (total), mu_aer y mu_anaer ---
         mu = 0.0
-<<<<<<< HEAD
-        # <<< MODIFICADO: Lógica de cálculo de mu para "Fermentación Conmutada" y "Fermentación" >>>
-        if params["tipo_mu"] == "Fermentación":
-             # Llama a mu_fermentacion que ahora debería sumar componentes aerobio y anaerobio
-             mu = mu_fermentacion(S, P, O2, params["mumax_aerob"], params["Ks_aerob"], params["KO_aerob"],
-                                  params["mumax_anaerob"], params["Ks_anaerob"], params["KiS_anaerob"],
-                                  params["KP_anaerob"], params.get("n_p", 1.0), params["KO_inhib_anaerob"],
-                                  considerar_O2=None) # None indica modo mixto
-        elif params["tipo_mu"] == "Fermentación Conmutada":
-             # Llama a mu_fermentacion pasando flag para seleccionar la cinética correcta
-             if es_lote_inicial:
-                 current_mumax = params.get("mumax_aero", 0.0)
-                 current_O2_for_mu = params.get("O2_controlado", O2) # Ojo: Usa O2 controlado para el cálculo de mu en fase 1
-                 mu = mu_fermentacion(S, P, current_O2_for_mu, current_mumax, params["Ks"], # Usa Ks base
-                                      params.get("KO", 0.1), # Usa KO_ferm_c (como KO_aerob)
-                                      0, params.get("Ks", 1.0), # Placeholder para anaerobios
-                                      float('inf'), float('inf'), 1.0, 1e-6, # Placeholder para anaerobios
-                                      considerar_O2=True) # Indica fase aerobia
-             else:
-                 current_mumax = params.get("mumax_anaero", 0.0)
-                 # Usa O2 real simulado para la cinética anaerobia (inhibición por O2)
-                 mu = mu_fermentacion(S, P, O2, 0, params.get("Ks", 1.0), 1e-6, # Placeholder para aerobios
-                                      current_mumax, params["Ks"], # Usa Ks base
-                                      params.get("KiS", float('inf')), params.get("KP", float('inf')),
-                                      params.get("n_p", 1.0), params.get("KO_inhib_anaerob", 1e-6), # Necesita KO_inhib_anaerob
-                                      considerar_O2=False) # Indica fase anaerobia
-        elif params["tipo_mu"] == "Monod simple": mu = mu_monod(S, params.get("mumax", 0.0), params["Ks"])
-        elif params["tipo_mu"] == "Monod sigmoidal": mu = mu_sigmoidal(S, params.get("mumax", 0.0), params["Ks"], params.get("n_sig", 1))
-        elif params["tipo_mu"] == "Monod con restricciones":
-             mu = mu_completa(S, O2, P, params.get("mumax", 0.0), params["Ks"], params.get("KO", 0.1), params.get("KP_gen", 50.0))
-
-        mu = max(0, mu) # Asegurar que mu no sea negativo
-=======
         mu_aer = 0.0
         mu_anaer = 0.0
 
@@ -387,43 +274,10 @@
         mu_aer = max(0, mu_aer)
         mu_anaer = max(0, mu_anaer)
         mu_net = mu - params["Kd"] # Tasa neta total
->>>>>>> f74154cd
 
         # --- Cálculo de Flujo y Tasas de Consumo/Producción ---
         F = calcular_flujo(t)
 
-<<<<<<< HEAD
-        # Tasa específica de producción de Etanol (Luedeking-Piret base)
-        qP_base = params["alpha_lp"] * mu + params["beta_lp"]
-
-        # <<< NUEVO: Factor de inhibición por O2 en la producción de Etanol >>>
-        ko_inhib_p = params.get("KO_inhib_prod", 0.05) # Obtener K_O,P del diccionario
-        # Evitar división por cero si ko_inhib_p es muy pequeño o O2 es negativo
-        inhib_factor_O2_prod = ko_inhib_p / (ko_inhib_p + max(1e-9, O2))
-
-        # Tasa volumétrica de producción de Etanol (MODIFICADA por inhibición de O2)
-        rate_P = qP_base * X * inhib_factor_O2_prod
-        # <<< FIN NUEVO >>>
-
-        # Consumos de Sustrato (sin cambios aquí)
-        consumo_S_X = (mu / params["Yxs"]) * X if params["Yxs"] > 1e-6 else 0
-        # <<< MODIFICADO: Consumo de sustrato para producto debe usar la rate_P efectiva >>>
-        consumo_S_P = (rate_P / params["Yps"]) if params["Yps"] > 1e-6 else 0
-        consumo_S_maint = params["ms"] * X
-        rate_S = consumo_S_X + consumo_S_P + consumo_S_maint
-
-        # Consumos de Oxígeno (sin cambios aquí)
-        consumo_O2_X = (mu / params["Yxo"]) * X if params["Yxo"] > 1e-6 else 0
-        consumo_O2_maint = params["mo"] * X
-        OUR_g = consumo_O2_X + consumo_O2_maint # [g O2 / L / h]
-        OUR_mg = OUR_g * 1000.0 # Convertir a [mg O2 / L / h] para balance de O2
-
-        # Ecuaciones Diferenciales
-        dXdt = (mu - params["Kd"]) * X - (F / V) * X
-        dSdt = -rate_S + (F / V) * (params["Sin"] - S)
-        # dPdt usa la rate_P modificada que incluye la inhibición por O2
-        dPdt = rate_P - (F / V) * P
-=======
         # <<< CORRECCIÓN qP >>>
         # Tasa específica de producción de Etanol (Luedeking-Piret)
         # Usar SOLO mu_anaer para el término asociado a crecimiento
@@ -451,42 +305,21 @@
         dXdt = mu_net * X - (F / V) * X # Usa mu_net total
         dSdt = -rate_S + (F / V) * (params["Sin"] - S) # rate_S ahora usa mu_aer para crecimiento
         dPdt = rate_P - (F / V) * P # rate_P ahora usa mu_anaer para crecimiento
->>>>>>> f74154cd
         dVdt = F
 
         # --- Cálculo de dOdt (sin cambios en la lógica de fase) ---
         if es_lote_inicial:
-<<<<<<< HEAD
-             # En la fase inicial, si O2 está controlado, asumimos que dOdt es tal que mantiene O2 en el nivel objetivo.
-             # Para la simulación, fijar O2 puede ser complejo. Fijar dOdt=0 es una simplificación
-             # que mantiene O2 en su valor inicial si O0 = O2_controlado.
-             # Si O0 != O2_controlado, O2 permanecerá en O0 durante esta fase.
-             # Una mejor aproximación sería calcular el OTR necesario y ajustar Kla, pero es más complejo.
-             # Manteniendo tu lógica original:
-             dOdt = 0.0 # Fuerza derivada a cero en la fase inicial batch
-             # <<< NOTA: Si O0 es diferente de O2_controlado, O2 se mantendrá en O0.
-             # El O2 usado en el cálculo de mu para "Fermentación Conmutada" sí usa O2_controlado >>>
-        else:
-             # Calcular normalmente en fases posteriores (fed-batch y final batch)
-             OTR = params["Kla"] * (params["Cs"] - O2) # [mg O2 / L / h]
-             dOdt = OTR - OUR_mg - (F / V) * O2     # [mg/L/h]
-=======
             dOdt = 0.0 # Mantiene O2 constante en la fase inicial
         else:
             OTR = params["Kla"] * (params["Cs"] - O2) # [mg O2 / L / h]
             # <<< CORRECCIÓN SYNTAX ERROR (anterior) >>>
             dOdt = OTR - OUR_mg - (F / V) * O2 # [mg/L/h]
->>>>>>> f74154cd
 
         return [dXdt, dSdt, dPdt, dOdt, dVdt]
 
     # ------- Simulación y Resultados -------
     y0 = [X0, S0, P0, O0, V0]
     t_span = [0, t_final]
-<<<<<<< HEAD
-    # Aumentar el número de puntos para capturar mejor la dinámica
-=======
->>>>>>> f74154cd
     num_puntos = max(500, int(t_final * 25) + 1)
     t_eval = np.linspace(t_span[0], t_span[1], num_puntos)
 
@@ -506,265 +339,23 @@
         # Corregir posibles valores negativos muy pequeños por errores numéricos
         X = np.maximum(X, 0); S = np.maximum(S, 0); P = np.maximum(P, 0); O2 = np.maximum(O2, 0); V = np.maximum(V, 1e-6)
 
-<<<<<<< HEAD
-        # <<< MODIFICADO: Corregir O2 en la fase inicial si dOdt=0 fue usado >>>
-        # Si se usó dOdt=0, O2 debería ser constante = O0 en esa fase.
-        # O si se usó O2_controlado en mu, quizás sea mejor setear O2 a ese valor en la fase 1 para consistencia gráfica.
-        # Por simplicidad, mantendremos la salida del solver, pero ten en cuenta esta posible inconsistencia.
-        # Si quieres forzar O2 = O2_controlado en fase 1 post-simulación:
-        # indices_fase1 = np.where(t < t_batch_inicial_fin)[0]
-        # if len(indices_fase1) > 0:
-        #    O2[indices_fase1] = O2_controlado # O podrías usar O0
-
-=======
->>>>>>> f74154cd
         flujo_sim = np.array([calcular_flujo(ti) for ti in t])
 
         # --- Recalcular Tasas Específicas y Volumétricas Post-Simulación ---
         mu_sim = []
-<<<<<<< HEAD
-=======
         mu_aer_sim = [] # Guardar mu_aer para recálculo
         mu_anaer_sim = [] # Guardar mu_anaer para recálculo
->>>>>>> f74154cd
         qP_sim = []
         qS_sim = []
         qO_sim = []
         OTR_sim = []
-<<<<<<< HEAD
-        inhib_factor_sim = []
-=======
         # inhib_factor_sim = [] # Ya no se usa para rate_P
->>>>>>> f74154cd
 
         for i in range(len(t)):
             # Recalcular mu usando los valores simulados
             xi, si, pi, o2i, vi = X[i], S[i], P[i], O2[i], V[i]
             ti = t[i]
             es_lote_inicial_i = (ti < params["t_batch_inicial_fin"])
-<<<<<<< HEAD
-
-            # Re-calcular mu exactamente como dentro del solver
-            mu_i = 0.0
-            if params["tipo_mu"] == "Fermentación":
-                 mu_i = mu_fermentacion(si, pi, o2i, params["mumax_aerob"], params["Ks_aerob"], params["KO_aerob"],
-                                      params["mumax_anaerob"], params["Ks_anaerob"], params["KiS_anaerob"],
-                                      params["KP_anaerob"], params.get("n_p", 1.0), params["KO_inhib_anaerob"],
-                                      considerar_O2=None)
-            elif params["tipo_mu"] == "Fermentación Conmutada":
-                 if es_lote_inicial_i:
-                     current_mumax_i = params.get("mumax_aero", 0.0)
-                     # Usar O2 simulado aquí para ver el mu real bajo esa condición,
-                     # incluso si el solver usó O2_controlado internamente para la fase 1.
-                     # O usar O2_controlado si quieres ver el mu 'objetivo' de esa fase. Usemos el simulado.
-                     current_O2_for_mu_i = o2i
-                     mu_i = mu_fermentacion(si, pi, current_O2_for_mu_i, current_mumax_i, params["Ks"],
-                                          params.get("KO", 0.1), 0, params.get("Ks", 1.0),
-                                          float('inf'), float('inf'), 1.0, 1e-6,
-                                          considerar_O2=True)
-                 else:
-                     current_mumax_i = params.get("mumax_anaero", 0.0)
-                     mu_i = mu_fermentacion(si, pi, o2i, 0, params.get("Ks", 1.0), 1e-6,
-                                          current_mumax_i, params["Ks"], params.get("KiS", float('inf')),
-                                          params.get("KP", float('inf')), params.get("n_p", 1.0),
-                                          params.get("KO_inhib_anaerob", 1e-6),
-                                          considerar_O2=False)
-            elif params["tipo_mu"] == "Monod simple": mu_i = mu_monod(si, params.get("mumax", 0.0), params["Ks"])
-            elif params["tipo_mu"] == "Monod sigmoidal": mu_i = mu_sigmoidal(si, params.get("mumax", 0.0), params["Ks"], params.get("n_sig", 1))
-            elif params["tipo_mu"] == "Monod con restricciones":
-                 mu_i = mu_completa(si, o2i, pi, params.get("mumax", 0.0), params["Ks"], params.get("KO", 0.1), params.get("KP_gen", 50.0))
-
-            mu_i = max(0, mu_i)
-            mu_sim.append(mu_i)
-
-            # Recalcular qP, qS, qO, OTR
-            qP_base_i = params["alpha_lp"] * mu_i + params["beta_lp"]
-            ko_inhib_p_i = params.get("KO_inhib_prod", 0.05)
-            inhib_factor_i = ko_inhib_p_i / (ko_inhib_p_i + max(1e-9, o2i))
-            inhib_factor_sim.append(inhib_factor_i)
-            qP_i = qP_base_i * inhib_factor_i
-            qP_sim.append(qP_i)
-
-            consumo_S_X_i = (mu_i / params["Yxs"]) if params["Yxs"] > 1e-6 else 0
-            consumo_S_P_i = (qP_i / params["Yps"]) if params["Yps"] > 1e-6 else 0 # Usa qP efectivo
-            qS_i = consumo_S_X_i + consumo_S_P_i + params["ms"]
-            qS_sim.append(qS_i)
-
-            consumo_O2_X_i = (mu_i / params["Yxo"]) if params["Yxo"] > 1e-6 else 0
-            qO_i = consumo_O2_X_i + params["mo"] # gO2/gX/h
-            qO_sim.append(qO_i)
-
-            OTR_i = params["Kla"] * (params["Cs"] - o2i) # mg/L/h
-            OTR_sim.append(OTR_i)
-
-        # Convertir listas a arrays numpy
-        mu_sim = np.array(mu_sim)
-        qP_sim = np.array(qP_sim)
-        qS_sim = np.array(qS_sim)
-        qO_sim = np.array(qO_sim) * 1000 # Convertir a mgO2/gX/h
-        OTR_sim = np.array(OTR_sim)
-        OUR_sim = qO_sim * X # mgO2/L/h
-        inhib_factor_sim = np.array(inhib_factor_sim)
-
-
-         # Importar streamlit se ainda não foi feito no início do seu script
-        # import streamlit as st
-
-        # --- Configurações Globais de Fonte (Times New Roman, Tamanho Maior) ---
-        # Defina o tamanho da fonte desejado (ex: 12, 14)
-
-        NEW_FONT_SIZE = 22
-        plt.rcParams.update({
-            'font.size': NEW_FONT_SIZE,
-            'font.family': 'serif',
-            'font.serif': ['Times New Roman'],
-            'axes.titlesize': NEW_FONT_SIZE,
-            'axes.labelsize': NEW_FONT_SIZE,
-            'xtick.labelsize': NEW_FONT_SIZE * 0.9, # Ligeiramente menor para ticks
-            'ytick.labelsize': NEW_FONT_SIZE * 0.9,
-            'legend.fontsize': NEW_FONT_SIZE * 0.9 # Mantido caso precise no futuro
-        })
-
-        # --- Supondo que as variáveis e funções abaixo JÁ EXISTEM ---
-        # t, flujo_sim, V, X, S, P, O2
-        # t_batch_inicial_fin, t_alim_inicio, t_alim_fin, Cs, Sin, V0, S0, P0, X0, O0
-        # params (dicionário com parâmetros)
-        # Funções: mu_fermentacion, mu_monod, mu_sigmoidal, mu_completa
-
-        # --- Graficação (PT-BR, Layout 2x3, Fonte Maior, Sem Legenda) ---
-        # Usa st.subheader do código original, traduzido
-        st.subheader("Resultados da Simulação")
-
-        # Ajuste o figsize para o layout 2x3 (largura, altura) - pode precisar ajustar
-        fig = plt.figure(figsize=(15, 10)) # Ex: 15 de largura, 10 de altura
-
-        # --- Função auxiliar para adicionar linhas de fase (sem labels para legenda) ---
-        # (Função original, apenas removendo os labels condicionais)
-        def add_phase_lines(ax, t_batch, t_feed_start, t_feed_end):
-            ax.axvline(t_batch, color='gray', linestyle='--', lw=1.5) # Label removido
-            ax.axvline(t_feed_start, color='orange', linestyle='--', lw=1.5) # Label removido
-            ax.axvline(t_feed_end, color='purple', linestyle='--', lw=1.5) # Label removido
-
-        # --- Gráficos no Layout 2x3 ---
-
-        # 1. Vazão e Volume (Posição 1: Linha 1, Coluna 1)
-        # Usa plt.subplot(2, 3, 1) para o novo layout
-        ax1 = plt.subplot(2, 3, 1) # Label 'ax1' removido, não é mais necessário para a legenda
-        color = 'tab:red'; ax1.plot(t, flujo_sim, color=color) # Label 'Vazão de Alimentação' removido
-        ax1.set_ylabel('Vazão [L/h]', color=color) # Traduzido de 'Flujo'
-        ax1.tick_params(axis='y', labelcolor=color)
-        ax1b = ax1.twinx(); color = 'tab:blue'; ax1b.plot(t, V, color=color, linestyle='-') # Label 'Volumen' removido
-        ax1b.set_ylabel('Volume [L]', color=color) # Traduzido
-        ax1b.tick_params(axis='y', labelcolor=color)
-        ax1.set_xlabel('Tempo [h]') # Traduzido
-        ax1.grid(True)
-        ax1.set_title('Alimentação e Volume') # Traduzido
-        add_phase_lines(ax1, t_batch_inicial_fin, t_alim_inicio, t_alim_fin)
-        # Código da legenda combinada removido
-
-        # 2. Biomassa (X) (Posição 2: Linha 1, Coluna 2)
-        # Usa plt.subplot(2, 3, 2)
-        ax2 = plt.subplot(2, 3, 2)
-        ax2.plot(t, X, 'g-')
-        ax2.set_title('Biomassa (X)') # Traduzido
-        ax2.set_ylabel('[g/L]')
-        ax2.set_xlabel('Tempo [h]') # Traduzido
-        ax2.grid(True)
-        add_phase_lines(ax2, t_batch_inicial_fin, t_alim_inicio, t_alim_fin)
-
-        # 3. Substrato (S) (Posição 3: Linha 1, Coluna 3)
-        # Usa plt.subplot(2, 3, 3)
-        ax3 = plt.subplot(2, 3, 3)
-        ax3.plot(t, S, 'm-')
-        ax3.set_title('Substrato (S)') # Traduzido
-        ax3.set_ylabel('[g/L]')
-        ax3.set_xlabel('Tempo [h]') # Traduzido
-        ax3.grid(True); ax3.set_ylim(bottom=0)
-        add_phase_lines(ax3, t_batch_inicial_fin, t_alim_inicio, t_alim_fin)
-
-        # 4. Etanol (P) (Posição 4: Linha 2, Coluna 1)
-        # Usa plt.subplot(2, 3, 4)
-        ax4 = plt.subplot(2, 3, 4)
-        ax4.plot(t, P, 'k-')
-        ax4.set_title('Etanol (P)') # Título já estava ok
-        ax4.set_ylabel('[g/L]')
-        ax4.set_xlabel('Tempo [h]') # Traduzido
-        ax4.grid(True); ax4.set_ylim(bottom=0)
-        add_phase_lines(ax4, t_batch_inicial_fin, t_alim_inicio, t_alim_fin)
-
-        # 5. Oxigênio Dissolvido (O2) (Posição 5: Linha 2, Coluna 2)
-        # Usa plt.subplot(2, 3, 5)
-        ax5 = plt.subplot(2, 3, 5)
-        ax5.plot(t, O2, 'c-')
-        ax5.set_title('Oxigênio Dissolvido (O2)') # Traduzido
-        ax5.set_ylabel('[mg/L]')
-        ax5.set_xlabel('Tempo [h]') # Traduzido
-        ax5.grid(True); ax5.set_ylim(bottom=-0.1, top=Cs*1.1 if 'Cs' in locals() and Cs is not None else 8.0) # Checagem adicional para Cs
-        add_phase_lines(ax5, t_batch_inicial_fin, t_alim_inicio, t_alim_fin)
-        # Linha comentada ax5.legend removida
-
-        # 6. Tasa de Crecimiento Específica (mu) - RECALCULAR ANTES DE PLOTAR
-        # **** INÍCIO DO BLOCO DE CÁLCULO DE mu_sim (ORIGINAL PRESERVADO) ****
-        mu_sim = []
-        # Garante que todas as listas/arrays de entrada tenham o mesmo comprimento
-        min_len = len(t)
-        if len(X) < min_len: min_len = len(X)
-        if len(S) < min_len: min_len = len(S)
-        if len(P) < min_len: min_len = len(P)
-        if len(O2) < min_len: min_len = len(O2)
-        if len(V) < min_len: min_len = len(V)
-
-        for i in range(min_len): # Itera até o comprimento mínimo para evitar IndexError
-            ti, xi, si, pi, o2i, vi = t[i], X[i], S[i], P[i], O2[i], V[i]
-            # Determina a fase baseado no tempo atual vs t_batch_inicial_fin
-            fase_i = "inicial_batch" if ti < params.get("t_batch_inicial_fin", float('inf')) else "fed_or_final_batch"
-            mu_i = 0.0
-            # Calcula mu_i baseado no tipo definido em params
-            # (Lógica original mantida)
-            if params["tipo_mu"] == "Fermentación":
-                mu_i = mu_fermentacion(si, pi, o2i, params["mumax_aerob"], params["Ks_aerob"], params["KO_aerob"], params["mumax_anaerob"], params["Ks_anaerob"], params["KiS_anaerob"], params["KP_anaerob"], params["n_p"], params["KO_inhib_anaerob"])
-            elif params["tipo_mu"] == "Fermentación Conmutada":
-                if fase_i == "inicial_batch":
-                    current_mumax_i = params.get("mumax_aero", 0.0); current_O2_for_mu_i = params.get("O2_controlado", o2i)
-                    mu_i = mu_fermentacion(si, pi, current_O2_for_mu_i, current_mumax_i, params["Ks"], params.get("KiS", float('inf')), params.get("KP", float('inf')), params.get("n_p", 1.0), params.get("KO", 0.1), considerar_O2=True)
-                else: # fed_or_final_batch
-                    current_mumax_i = params.get("mumax_anaero", 0.0)
-                    mu_i = mu_fermentacion(si, pi, o2i, current_mumax_i, params["Ks"], params.get("KiS", float('inf')), params.get("KP", float('inf')), params.get("n_p", 1.0), params.get("KO", 0.1), considerar_O2=False)
-            elif params["tipo_mu"] == "Monod simple":
-                mu_i = mu_monod(si, params.get("mumax", 0.0), params["Ks"])
-            elif params["tipo_mu"] == "Monod sigmoidal":
-                mu_i = mu_sigmoidal(si, params.get("mumax", 0.0), params["Ks"], params.get("n_sig", 1))
-            elif params["tipo_mu"] == "Monod con restricciones":
-                current_O2_for_mu_i = o2i
-                mu_i = mu_completa(si, current_O2_for_mu_i, pi, params.get("mumax", 0.0), params["Ks"], params.get("KO", 0.1), params.get("KP_gen", 50.0))
-
-            mu_sim.append(max(0, mu_i)) # Garante que mu não seja negativo
-        # **** FIM DO BLOCO DE CÁLCULO DE mu_sim ****
-
-        # Plotar mu_sim (Posição 6: Linha 2, Coluna 3)
-        # Usa plt.subplot(2, 3, 6)
-        ax6 = plt.subplot(2, 3, 6)
-        # Verifica se mu_sim tem o mesmo tamanho que t (após o loop)
-        if len(mu_sim) == len(t):
-            ax6.plot(t, mu_sim, 'y-')
-        elif len(mu_sim) == min_len: # Se o loop usou min_len
-            ax6.plot(t[:min_len], mu_sim, 'y-') # Plota contra a parte correspondente de t
-        else:
-            print(f"Aviso: Discrepância no tamanho de t ({len(t)}) e mu_sim ({len(mu_sim)}). Plot pode estar incompleto.")
-            # Tenta plotar mesmo assim se mu_sim não estiver vazio
-            if mu_sim:
-                ax6.plot(t[:len(mu_sim)], mu_sim, 'y-')
-
-
-        # Usando LaTeX para a letra grega mu para melhor renderização
-        ax6.set_title(r'Taxa Específica de Crescimento ($\mu$)') # Traduzido e com LaTeX
-        ax6.set_ylabel('[1/h]')
-        ax6.set_xlabel('Tempo [h]') # Traduzido
-        ax6.grid(True); ax6.set_ylim(bottom=0)
-        add_phase_lines(ax6, t_batch_inicial_fin, t_alim_inicio, t_alim_fin)
-
-        # Remover o subplot ax7 (Marcadores de Fase) que estava em (4, 2, 8)
-=======
 
             # Re-calcular mu, mu_aer, mu_anaer exactamente como dentro del solver
             mu_i = 0.0
@@ -827,187 +418,171 @@
         qO_sim = np.array(qO_sim) * 1000 # Convertir a mgO2/gX/h
         OTR_sim = np.array(OTR_sim)
         OUR_sim = qO_sim * X # mgO2/L/h
-        # inhib_factor_sim ya no existe
-
-        # --- Graficación ---
-        st.subheader("Resultados de la Simulación")
-        fig = plt.figure(figsize=(14, 24)) # Ajustar tamaño
-
-        # Función auxiliar para añadir líneas de fase (sin cambios)
+        #inhib_factor_sim = np.array(inhib_factor_sim)
+
+
+         # Importar streamlit se ainda não foi feito no início do seu script
+        # import streamlit as st
+
+        # --- Configurações Globais de Fonte (Times New Roman, Tamanho Maior) ---
+        # Defina o tamanho da fonte desejado (ex: 12, 14)
+
+        NEW_FONT_SIZE = 22
+        plt.rcParams.update({
+            'font.size': NEW_FONT_SIZE,
+            'font.family': 'serif',
+            'font.serif': ['Times New Roman'],
+            'axes.titlesize': NEW_FONT_SIZE,
+            'axes.labelsize': NEW_FONT_SIZE,
+            'xtick.labelsize': NEW_FONT_SIZE * 0.9, # Ligeiramente menor para ticks
+            'ytick.labelsize': NEW_FONT_SIZE * 0.9,
+            'legend.fontsize': NEW_FONT_SIZE * 0.9 # Mantido caso precise no futuro
+        })
+
+        # --- Supondo que as variáveis e funções abaixo JÁ EXISTEM ---
+        # t, flujo_sim, V, X, S, P, O2
+        # t_batch_inicial_fin, t_alim_inicio, t_alim_fin, Cs, Sin, V0, S0, P0, X0, O0
+        # params (dicionário com parâmetros)
+        # Funções: mu_fermentacion, mu_monod, mu_sigmoidal, mu_completa
+
+        # --- Graficação (PT-BR, Layout 2x3, Fonte Maior, Sem Legenda) ---
+        # Usa st.subheader do código original, traduzido
+        st.subheader("Resultados da Simulação")
+
+        # Ajuste o figsize para o layout 2x3 (largura, altura) - pode precisar ajustar
+        fig = plt.figure(figsize=(15, 10)) # Ex: 15 de largura, 10 de altura
+
+        # --- Função auxiliar para adicionar linhas de fase (sem labels para legenda) ---
+        # (Função original, apenas removendo os labels condicionais)
         def add_phase_lines(ax, t_batch, t_feed_start, t_feed_end):
-            ymin, ymax = ax.get_ylim()
-            ax.vlines([t_batch, t_feed_start, t_feed_end], ymin, ymax,
-                      colors=['gray', 'orange', 'purple'], linestyles='--', lw=1.5)
-            ax.set_ylim(ymin, ymax)
-
-        add_labels = True
-
-        # 1. Flujo y Volumen
-        ax1 = plt.subplot(6, 2, 1); color = 'tab:red'; ax1.plot(t, flujo_sim, color=color, label='Flujo Alimentación'); ax1.set_ylabel('Flujo [L/h]', color=color); ax1.tick_params(axis='y', labelcolor=color); ax1b = ax1.twinx(); color = 'tab:blue'; ax1b.plot(t, V, color=color, linestyle='-', label='Volumen'); ax1b.set_ylabel('Volumen [L]', color=color); ax1b.tick_params(axis='y', labelcolor=color); ax1.set_xlabel('Tiempo [h]'); ax1.grid(True); ax1.set_title('Alimentación y Volumen');
-        lines, labels = ax1.get_legend_handles_labels(); lines2, labels2 = ax1b.get_legend_handles_labels(); ymin1, ymax1 = ax1.get_ylim(); ymin2, ymax2 = ax1b.get_ylim()
-        vh = ax1.vlines([t_batch_inicial_fin, t_alim_inicio, t_alim_fin], ymin1, ymax1, colors=['gray', 'orange', 'purple'], linestyles='--', lw=1.5, label='_nolegend_')
-        from matplotlib.lines import Line2D
-        legend_elements = [Line2D([0], [0], color='gray', linestyle='--', lw=1.5, label=f'Fin Lote Inicial ({t_batch_inicial_fin:.1f}h)'), Line2D([0], [0], color='orange', linestyle='--', lw=1.5, label=f'Inicio Aliment. ({t_alim_inicio:.1f}h)'), Line2D([0], [0], color='purple', linestyle='--', lw=1.5, label=f'Fin Aliment. ({t_alim_fin:.1f}h)')]
-        ax1b.legend(lines + lines2 + legend_elements, labels + labels2 + [le.get_label() for le in legend_elements], loc='best'); ax1.set_ylim(ymin1, ymax1); ax1b.set_ylim(ymin2, ymax2); add_labels = False
-
-        # 2. Biomasa (X)
-        ax2 = plt.subplot(6, 2, 3); ax2.plot(t, X, 'g-'); ax2.set_title('Biomasa (X)'); ax2.set_ylabel('[g/L]'); ax2.set_xlabel('Tiempo [h]'); ax2.grid(True); ax2.set_ylim(bottom=0)
+            ax.axvline(t_batch, color='gray', linestyle='--', lw=1.5) # Label removido
+            ax.axvline(t_feed_start, color='orange', linestyle='--', lw=1.5) # Label removido
+            ax.axvline(t_feed_end, color='purple', linestyle='--', lw=1.5) # Label removido
+
+        # --- Gráficos no Layout 2x3 ---
+
+        # 1. Vazão e Volume (Posição 1: Linha 1, Coluna 1)
+        # Usa plt.subplot(2, 3, 1) para o novo layout
+        ax1 = plt.subplot(2, 3, 1) # Label 'ax1' removido, não é mais necessário para a legenda
+        color = 'tab:red'; ax1.plot(t, flujo_sim, color=color) # Label 'Vazão de Alimentação' removido
+        ax1.set_ylabel('Vazão [L/h]', color=color) # Traduzido de 'Flujo'
+        ax1.tick_params(axis='y', labelcolor=color)
+        ax1b = ax1.twinx(); color = 'tab:blue'; ax1b.plot(t, V, color=color, linestyle='-') # Label 'Volumen' removido
+        ax1b.set_ylabel('Volume [L]', color=color) # Traduzido
+        ax1b.tick_params(axis='y', labelcolor=color)
+        ax1.set_xlabel('Tempo [h]') # Traduzido
+        ax1.grid(True)
+        ax1.set_title('Alimentação e Volume') # Traduzido
+        add_phase_lines(ax1, t_batch_inicial_fin, t_alim_inicio, t_alim_fin)
+        # Código da legenda combinada removido
+
+        # 2. Biomassa (X) (Posição 2: Linha 1, Coluna 2)
+        # Usa plt.subplot(2, 3, 2)
+        ax2 = plt.subplot(2, 3, 2)
+        ax2.plot(t, X, 'g-')
+        ax2.set_title('Biomassa (X)') # Traduzido
+        ax2.set_ylabel('[g/L]')
+        ax2.set_xlabel('Tempo [h]') # Traduzido
+        ax2.grid(True)
         add_phase_lines(ax2, t_batch_inicial_fin, t_alim_inicio, t_alim_fin)
 
-        # 3. Sustrato (S)
-        ax3 = plt.subplot(6, 2, 4); ax3.plot(t, S, 'm-'); ax3.set_title('Sustrato (S)'); ax3.set_ylabel('[g/L]'); ax3.set_xlabel('Tiempo [h]'); ax3.grid(True); ax3.set_ylim(bottom=0)
+        # 3. Substrato (S) (Posição 3: Linha 1, Coluna 3)
+        # Usa plt.subplot(2, 3, 3)
+        ax3 = plt.subplot(2, 3, 3)
+        ax3.plot(t, S, 'm-')
+        ax3.set_title('Substrato (S)') # Traduzido
+        ax3.set_ylabel('[g/L]')
+        ax3.set_xlabel('Tempo [h]') # Traduzido
+        ax3.grid(True); ax3.set_ylim(bottom=0)
         add_phase_lines(ax3, t_batch_inicial_fin, t_alim_inicio, t_alim_fin)
 
-        # 4. Etanol (P)
-        ax4 = plt.subplot(6, 2, 5); ax4.plot(t, P, 'k-'); ax4.set_title('Etanol (P)'); ax4.set_ylabel('[g/L]'); ax4.set_xlabel('Tiempo [h]'); ax4.grid(True); ax4.set_ylim(bottom=0)
+        # 4. Etanol (P) (Posição 4: Linha 2, Coluna 1)
+        # Usa plt.subplot(2, 3, 4)
+        ax4 = plt.subplot(2, 3, 4)
+        ax4.plot(t, P, 'k-')
+        ax4.set_title('Etanol (P)') # Título já estava ok
+        ax4.set_ylabel('[g/L]')
+        ax4.set_xlabel('Tempo [h]') # Traduzido
+        ax4.grid(True); ax4.set_ylim(bottom=0)
         add_phase_lines(ax4, t_batch_inicial_fin, t_alim_inicio, t_alim_fin)
 
-        # 5. Oxígeno Disuelto (O2)
-        ax5 = plt.subplot(6, 2, 6); ax5.plot(t, O2, 'c-', label='O2 Disuelto'); ax5.set_title('Oxígeno Disuelto (O2)'); ax5.set_ylabel('[mg/L]', color='c'); ax5.set_xlabel('Tiempo [h]'); ax5.grid(True); ax5.set_ylim(bottom=-0.05, top=max(Cs*1.1, np.max(O2)*1.1)); ax5.tick_params(axis='y', labelcolor='c')
-        ax5.axhline(O2_controlado, color='lightcoral', linestyle=':', lw=1.5, label=f'O2 Ref Fase 1 ({O2_controlado:.2f})')
-        ax5.legend(loc='best') # Leyenda simplificada
+        # 5. Oxigênio Dissolvido (O2) (Posição 5: Linha 2, Coluna 2)
+        # Usa plt.subplot(2, 3, 5)
+        ax5 = plt.subplot(2, 3, 5)
+        ax5.plot(t, O2, 'c-')
+        ax5.set_title('Oxigênio Dissolvido (O2)') # Traduzido
+        ax5.set_ylabel('[mg/L]')
+        ax5.set_xlabel('Tempo [h]') # Traduzido
+        ax5.grid(True); ax5.set_ylim(bottom=-0.1, top=Cs*1.1 if 'Cs' in locals() and Cs is not None else 8.0) # Checagem adicional para Cs
         add_phase_lines(ax5, t_batch_inicial_fin, t_alim_inicio, t_alim_fin)
-
-        # 6. Tasa de Crecimiento Específica (mu)
-        ax6 = plt.subplot(6, 2, 7); ax6.plot(t, mu_sim, 'y-'); ax6.set_title('Tasa Crecimiento Específica (μ)'); ax6.set_ylabel('[1/h]'); ax6.set_xlabel('Tiempo [h]'); ax6.grid(True); ax6.set_ylim(bottom=0)
+        # Linha comentada ax5.legend removida
+
+        # 6. Tasa de Crecimiento Específica (mu) - RECALCULAR ANTES DE PLOTAR
+        # **** INÍCIO DO BLOCO DE CÁLCULO DE mu_sim (ORIGINAL PRESERVADO) ****
+        mu_sim = []
+        # Garante que todas as listas/arrays de entrada tenham o mesmo comprimento
+        min_len = len(t)
+        if len(X) < min_len: min_len = len(X)
+        if len(S) < min_len: min_len = len(S)
+        if len(P) < min_len: min_len = len(P)
+        if len(O2) < min_len: min_len = len(O2)
+        if len(V) < min_len: min_len = len(V)
+
+        for i in range(min_len): # Itera até o comprimento mínimo para evitar IndexError
+            ti, xi, si, pi, o2i, vi = t[i], X[i], S[i], P[i], O2[i], V[i]
+            # Determina a fase baseado no tempo atual vs t_batch_inicial_fin
+            fase_i = "inicial_batch" if ti < params.get("t_batch_inicial_fin", float('inf')) else "fed_or_final_batch"
+            mu_i = 0.0
+            # Calcula mu_i baseado no tipo definido em params
+            # (Lógica original mantida)
+            if params["tipo_mu"] == "Fermentación":
+                mu_i = mu_fermentacion(si, pi, o2i, params["mumax_aerob"], params["Ks_aerob"], params["KO_aerob"], params["mumax_anaerob"], params["Ks_anaerob"], params["KiS_anaerob"], params["KP_anaerob"], params["n_p"], params["KO_inhib_anaerob"])
+            elif params["tipo_mu"] == "Fermentación Conmutada":
+                if fase_i == "inicial_batch":
+                    current_mumax_i = params.get("mumax_aero", 0.0); current_O2_for_mu_i = params.get("O2_controlado", o2i)
+                    mu_i = mu_fermentacion(si, pi, current_O2_for_mu_i, current_mumax_i, params["Ks"], params.get("KiS", float('inf')), params.get("KP", float('inf')), params.get("n_p", 1.0), params.get("KO", 0.1), considerar_O2=True)
+                else: # fed_or_final_batch
+                    current_mumax_i = params.get("mumax_anaero", 0.0)
+                    mu_i = mu_fermentacion(si, pi, o2i, current_mumax_i, params["Ks"], params.get("KiS", float('inf')), params.get("KP", float('inf')), params.get("n_p", 1.0), params.get("KO", 0.1), considerar_O2=False)
+            elif params["tipo_mu"] == "Monod simple":
+                mu_i = mu_monod(si, params.get("mumax", 0.0), params["Ks"])
+            elif params["tipo_mu"] == "Monod sigmoidal":
+                mu_i = mu_sigmoidal(si, params.get("mumax", 0.0), params["Ks"], params.get("n_sig", 1))
+            elif params["tipo_mu"] == "Monod con restricciones":
+                current_O2_for_mu_i = o2i
+                mu_i = mu_completa(si, current_O2_for_mu_i, pi, params.get("mumax", 0.0), params["Ks"], params.get("KO", 0.1), params.get("KP_gen", 50.0))
+
+            mu_sim.append(max(0, mu_i)) # Garante que mu não seja negativo
+        # **** FIM DO BLOCO DE CÁLCULO DE mu_sim ****
+
+        # Plotar mu_sim (Posição 6: Linha 2, Coluna 3)
+        # Usa plt.subplot(2, 3, 6)
+        ax6 = plt.subplot(2, 3, 6)
+        # Verifica se mu_sim tem o mesmo tamanho que t (após o loop)
+        if len(mu_sim) == len(t):
+            ax6.plot(t, mu_sim, 'y-')
+        elif len(mu_sim) == min_len: # Se o loop usou min_len
+            ax6.plot(t[:min_len], mu_sim, 'y-') # Plota contra a parte correspondente de t
+        else:
+            print(f"Aviso: Discrepância no tamanho de t ({len(t)}) e mu_sim ({len(mu_sim)}). Plot pode estar incompleto.")
+            # Tenta plotar mesmo assim se mu_sim não estiver vazio
+            if mu_sim:
+                ax6.plot(t[:len(mu_sim)], mu_sim, 'y-')
+
+
+        # Usando LaTeX para a letra grega mu para melhor renderização
+        ax6.set_title(r'Taxa Específica de Crescimento ($\mu$)') # Traduzido e com LaTeX
+        ax6.set_ylabel('[1/h]')
+        ax6.set_xlabel('Tempo [h]') # Traduzido
+        ax6.grid(True); ax6.set_ylim(bottom=0)
         add_phase_lines(ax6, t_batch_inicial_fin, t_alim_inicio, t_alim_fin)
 
-        # 7. Tasas Específicas (qS, qP, qO)
-        ax7 = plt.subplot(6, 2, 8);
-        ax7.plot(t, qS_sim, 'r-', label=r'$q_S$ (Sustrato)')
-        ax7.plot(t, qP_sim, 'k-', label=r'$q_P$ (Etanol)')
-        ax7.set_title('Tasas Específicas (qS, qP)')
-        ax7.set_ylabel('[g/gX/h]')
-        ax7.set_xlabel('Tiempo [h]')
-        ax7.grid(True)
-        ax7.legend(loc='upper left')
-        ax7b = ax7.twinx()
-        # <<< CORRECCIÓN LABEL: Re-tipeado y simplificado para evitar problemas con LaTeX >>>
-        ax7b.plot(t, qO_sim, 'c--', label=r'$q_{\mathrm{O}_2}$ (Oxígeno)')
-        ax7b.set_ylabel('[mg O2/gX/h]', color='c')
-        ax7b.tick_params(axis='y', labelcolor='c')
-        ax7b.legend(loc='upper right')
-        # Ajustar límites Y con cuidado
-        qS_min = np.min(qS_sim) if len(qS_sim[np.isfinite(qS_sim)])>0 else 0
-        qP_min = np.min(qP_sim) if len(qP_sim[np.isfinite(qP_sim)])>0 else 0
-        qO_min = np.min(qO_sim) if len(qO_sim[np.isfinite(qO_sim)])>0 else 0
-        qS_max = np.max(qS_sim) if len(qS_sim[np.isfinite(qS_sim)])>0 else 0.1
-        qP_max = np.max(qP_sim) if len(qP_sim[np.isfinite(qP_sim)])>0 else 0.1
-        qO_max = np.max(qO_sim) if len(qO_sim[np.isfinite(qO_sim)])>0 else 0.1
-        ax7.set_ylim(bottom=min(0, qS_min*1.1 if qS_min < 0 else qS_min*0.9), top=max(0.1, qS_max*1.1))
-        ax7.set_ylim(bottom=min(0, qP_min*1.1 if qP_min < 0 else qP_min*0.9), top=max(0.1, qP_max*1.1))
-        ax7b.set_ylim(bottom=min(0, qO_min*1.1 if qO_min < 0 else qO_min*0.9), top=max(0.1, qO_max*1.1))
-        add_phase_lines(ax7, t_batch_inicial_fin, t_alim_inicio, t_alim_fin)
-
-        # 8. Tasas Volumétricas (OUR, OTR)
-        ax8 = plt.subplot(6, 2, 9);
-        ax8.plot(t, OTR_sim, 'b-', label='OTR (Transferencia O2)')
-        ax8.plot(t, OUR_sim, 'g--', label='OUR (Consumo O2)')
-        ax8.set_title('Tasas Volumétricas de Oxígeno (OTR, OUR)')
-        ax8.set_ylabel('[mg O2/L/h]')
-        ax8.set_xlabel('Tiempo [h]')
-        ax8.grid(True)
-        ax8.legend(loc='best')
-        ax8.set_ylim(bottom=0)
-        add_phase_lines(ax8, t_batch_inicial_fin, t_alim_inicio, t_alim_fin)
-
-        # 9. Rendimientos (Yps, Yxs) Instantáneos
-        ax9 = plt.subplot(6, 2, 10);
-        qS_nozero = np.where(np.abs(qS_sim) > 1e-7, qS_sim, 1e-7) # Evitar división por cero
-        Yps_inst = np.maximum(0, qP_sim / qS_nozero)
-        Yxs_inst = np.maximum(0, mu_sim / qS_nozero) # Usar mu total aquí para Yxs global aparente
-        # <<< CORRECCIÓN LABEL: Usar \text{} para partes no matemáticas >>>
-        ax9.plot(t, Yps_inst, 'k-', label=r'$Y_{P/S}$ \text{instantáneo (} $q_P/q_S$ \text{)}')
-        ax9.plot(t, Yxs_inst, 'g--', label=r'$Y_{X/S}$ \text{instantáneo (} $\mu/q_S$ \text{)}')
-        ax9.set_title('Rendimientos Instantáneos Aparentes')
-        ax9.set_ylabel('[g/g]')
-        ax9.set_xlabel('Tiempo [h]')
-        ax9.grid(True)
-        ax9.legend(loc='best')
-        yps_max_plot = np.nanmax(Yps_inst[np.isfinite(Yps_inst)]) if np.sum(np.isfinite(Yps_inst)) > 0 else 0.6
-        yxs_max_plot = np.nanmax(Yxs_inst[np.isfinite(Yxs_inst)]) if np.sum(np.isfinite(Yxs_inst)) > 0 else 0.6
-        ax9.set_ylim(bottom=0, top=max(0.6, yps_max_plot*1.1, yxs_max_plot*1.1))
-        add_phase_lines(ax9, t_batch_inicial_fin, t_alim_inicio, t_alim_fin)
-
-        # 10. Marcadores de Fase
-        ax10 = plt.subplot(6, 2, 12); ax10.axis('off'); ax10.set_title('Información Adicional')
-        ax10.text(0.05, 0.8, f"1. Lote Inicial: 0 - {t_batch_inicial_fin:.1f} h", transform=ax10.transAxes)
-        ax10.text(0.05, 0.6, f"2. Lote Alimentado: {t_alim_inicio:.1f} - {t_alim_fin:.1f} h", transform=ax10.transAxes)
-        ax10.text(0.05, 0.4, f"3. Lote Final: > {t_alim_fin:.1f} h", transform=ax10.transAxes)
-        ax10.text(0.05, 0.2, f"O2 Ref Fase 1: {O2_controlado:.2f} mg/L", transform=ax10.transAxes)
-        # <<< CORRECCIÓN LABEL: Usar \text{} para partes no matemáticas >>>
-        ax10.text(0.05, 0.0, r'$K_{O,P}$ \text{(Inhib. Prod):} ' + f'{KO_inhib_prod:.3f} mg/L', transform=ax10.transAxes)
-
->>>>>>> f74154cd
+        # Remover o subplot ax7 (Marcadores de Fase) que estava em (4, 2, 8)
 
         # Ajusta o layout para evitar sobreposições
         plt.tight_layout(pad=3.0) # Padding ligeiramente aumentado
-
-<<<<<<< HEAD
-        # --- COMANDO ESSENCIAL PARA EXIBIR O GRÁFICO NO STREAMLIT ---
-        st.pyplot(fig) # <--- Esta linha mostra o gráfico 'fig' na interface do Streamlit
-
-        # --- Métricas Finais (Tradução PT-BR e usando Streamlit) ---
-        # Mantém a estrutura original com st.subheader e st.columns/st.metric
-        st.subheader("Métricas Finais (t = {:.1f} h)".format(t[-1] if len(t) > 0 else 0))
-
-        # Adiciona checagens para evitar erros se as listas/arrays estiverem vazios
-        col1, col2, col3 = st.columns(3)
-        vol_final = V[-1] if V.size > 0 else V0
-        etanol_final_conc = P[-1] if len(P) > 0 else P0
-        biomasa_final_conc = X[-1] if len(X) > 0 else X0
-        S_final_total = (S[-1] * V[-1]) if len(S) > 0 and len(V) > 0 else (S0 * V0)
-        
-        etanol_final_total = etanol_final_conc * vol_final
-        
-        
-
-        # Recalcula S_alimentado_total com checagem de tamanho e existência de Sin
-        S_alimentado_total = 0
-        if len(t) > 0 and len(flujo_sim) > 0 and 'Sin' in locals():
-            # Garante que fluxo_sim e Sin tenham o mesmo tamanho que t para trapz
-            len_t = len(t)
-            if len(flujo_sim) == len_t:
-                flujo_sim_corr = flujo_sim
-            else:
-                # Trata caso de tamanho incorreto (pode precisar de ajuste específico)
-                print(f"Aviso: Tamanho de flujo_sim ({len(flujo_sim)}) diferente de t ({len_t}).")
-                flujo_sim_corr = flujo_sim[:len_t] if len(flujo_sim) > len_t else np.pad(flujo_sim, (0, len_t - len(flujo_sim)))
-
-
-            if isinstance(Sin, (int, float)): # Se Sin for um número
-                S_alimentado_total = Sin * np.trapz(flujo_sim_corr, t)
-            elif isinstance(Sin, (list, np.ndarray)): # Se Sin for array/lista
-                if len(Sin) == len_t:
-                    S_alimentado_total = np.trapz(np.array(flujo_sim_corr) * np.array(Sin), t)
-                else:
-                    print(f"Aviso: Tamanho de Sin ({len(Sin)}) diferente de t ({len_t}). Cálculo de S_alimentado_total pode estar incorreto.")
-                    # Tenta usar Sin escalar se possível ou os primeiros elementos
-                    if len(Sin) > 0:
-                        S_alimentado_total = np.trapz(np.array(flujo_sim_corr) * Sin[0], t) # Exemplo: usa o primeiro valor de Sin
-
-        S_final_total = (S[-1] * V[-1]) if len(S) > 0 and len(V) > 0 else (S0 * V0)
-        S_inicial_total = S0 * V0
-        S_consumido_total = S_inicial_total + S_alimentado_total - S_final_total
-
-        col1.metric("Volume Final [L]", f"{vol_final:.2f}") # Traduzido
-        col2.metric("Etanol Final [g/L]", f"{etanol_final_conc:.2f}") # Traduzido
-        col3.metric("Biomassa Final [g/L]", f"{biomasa_final_conc:.2f}") # Traduzido
-
-        prod_vol_etanol = etanol_final_conc / t[-1] if len(t) > 0 and t[-1] > 0 else 0
-        col1.metric("Produtividade Vol. Etanol [g/L/h]", f"{prod_vol_etanol:.3f}") # Traduzido
-        rend_global_etanol = (etanol_final_total - P0 * V0) / S_consumido_total if S_consumido_total > 1e-6 else 0
-        col2.metric("Rendimento Global P/S [g/g]", f"{rend_global_etanol:.3f}") # Traduzido
-        try:
-            if len(P) > 0:  # Verifica se P não está vazio
-                p_max_idx = np.argmax(P)
-                col3.metric("Etanol Máx [g/L]", f"{P[p_max_idx]:.2f} (em t={t[p_max_idx]:.1f} h)") # Traduzido
-            else:
-                col3.metric("Etanol Máx [g/L]", "N/A") # Traduzido
-        except (ValueError, IndexError) as e:  # Captura possíveis erros de índice também
-            print(f"Erro ao calcular Etanol Máx: {e}")
-            col3.metric("Etanol Máx [g/L]", "N/A") # Traduzido
-=======
+        st.pyplot(fig)
+
         # --- Métricas Clave ---
         st.subheader("Métricas Finales (t = {:.1f} h)".format(t[-1]))
         col1, col2, col3 = st.columns(3)
@@ -1045,7 +620,6 @@
         except ValueError: col1.metric("Etanol Máx [g/L]", "N/A")
 
         col2.metric("Sustrato Residual [g/L]", f"{S[-1]:.2f}")
->>>>>>> f74154cd
 
 
     except Exception as e:
