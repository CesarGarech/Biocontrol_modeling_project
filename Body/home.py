--- conflicted
+++ resolved
@@ -109,16 +109,13 @@
     q_P = (\alpha \cdot \mu_{anaerob} + \beta) 
     """)
     st.markdown(r"""
-<<<<<<< HEAD
         * $\mu$: It is the specific growth rate calculated by the selected kinetic model. ($\mu_{total}$ if Mixed/Switched).
         * $\alpha$: Growth-associated product formation coefficient ($g_P \cdot g_X^{-1}$).
         * $\beta$: Non-growth-associated product formation coefficient ($g_P \cdot g_X^{-1} \cdot h^{-1}$).
         * $K_{O,P}$: Oxygen inhibition constant on ethanol *production* ($g/L$). A low value indicates strong suppression of $P$ production by $O_2$.
-=======
         * $\mu_{anaerob}$: Es la tasa específica de crecimiento calculada por el modelo cinético seleccionado ($\mu_{anaerob}$ si es Mixta/Conmutada).
         * $\alpha$: Coeficiente de formación de producto asociado al crecimiento ($g_P \cdot g_X^{-1}$).
         * $\beta$: Coeficiente de formación de producto no asociado al crecimiento ($g_P \cdot g_X^{-1} \cdot h^{-1}$).
->>>>>>> b2d5ccba
         """)
 
     st.markdown("---") # Visual separator
